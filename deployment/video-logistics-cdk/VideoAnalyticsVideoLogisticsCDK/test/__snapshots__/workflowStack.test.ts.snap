// Jest Snapshot v1, https://goo.gl/fbAQLP

exports[`WorkflowStack Snapshot test 1`] = `
{
  "Parameters": {
    "BootstrapVersion": {
      "Default": "/cdk-bootstrap/hnb659fds/version",
      "Description": "Version of the CDK Bootstrap resources in this environment, automatically retrieved from SSM Parameter Store. [cdk:skip]",
      "Type": "AWS::SSM::Parameter::Value<String>",
    },
  },
  "Resources": {
    "RegisterDeviceWorkflowDataForwarderLambdaLogGroup2C7FBF4F": {
      "DeletionPolicy": "Retain",
      "Properties": {
        "LogGroupName": "KvsCreateLambdaLogGroup",
        "RetentionInDays": 3653,
      },
      "Type": "AWS::Logs::LogGroup",
      "UpdateReplacePolicy": "Retain",
    },
<<<<<<< HEAD
    "ModelSchemaModelSchemaLambda7C0B018C": {
      "DependsOn": [
        "ModelSchemaModelSchemaRoleF2BBA8C0",
      ],
      "Properties": {
        "Code": {
          "S3Bucket": "cdk-hnb659fds-assets-123456789012-us-east-1",
          "S3Key": "64492df3a07ef1190b9e3c70da2bb6dd5872e1061dc23835e6cf1ed6cfc834fe.jar",
        },
        "Description": "Lambda responsible for invocation of StepFunction",
        "Environment": {
          "Variables": {
            "tableName": "ModelSchemaTable",
          },
        },
        "Handler": "com.amazon.awsvideoanalyticsvlcontrolplane.lambda.KVSResourceCreateLambda::handleRequest",
        "LoggingConfig": {
          "LogGroup": {
            "Ref": "ModelSchemaModelSchemaLambdaLogGroupEEA2E713",
          },
        },
        "MemorySize": 2048,
        "Role": {
          "Fn::GetAtt": [
            "ModelSchemaModelSchemaRoleF2BBA8C0",
            "Arn",
          ],
        },
        "Runtime": "java17",
        "Timeout": 720,
      },
      "Type": "AWS::Lambda::Function",
    },
    "ModelSchemaModelSchemaLambdaLogGroupEEA2E713": {
=======
    "RegisterDeviceWorkflowFailAndCleanupFvlRegHandlerLogGroupFB8AF6F7": {
>>>>>>> 8a2e425f
      "DeletionPolicy": "Retain",
      "Properties": {
        "LogGroupName": "FailAndCleanupFvlRegHandlerLogGroup",
        "RetentionInDays": 3653,
      },
      "Type": "AWS::Logs::LogGroup",
      "UpdateReplacePolicy": "Retain",
    },
    "RegisterDeviceWorkflowFailAndCleanupFvlRegHandlerRole331A94CC": {
      "Properties": {
        "AssumeRolePolicyDocument": {
          "Statement": [
            {
              "Action": "sts:AssumeRole",
              "Effect": "Allow",
              "Principal": {
                "Service": "lambda.amazonaws.com",
              },
            },
          ],
          "Version": "2012-10-17",
        },
        "ManagedPolicyArns": [
          {
            "Fn::Join": [
              "",
              [
                "arn:",
                {
                  "Ref": "AWS::Partition",
                },
                ":iam::aws:policy/service-role/AWSLambdaBasicExecutionRole",
              ],
            ],
          },
        ],
        "Policies": [
          {
            "PolicyDocument": {
              "Statement": [
                {
                  "Action": [
                    "dynamodb:GetItem",
                    "dynamodb:PutItem",
                  ],
                  "Effect": "Allow",
                  "Resource": [
                    {
                      "Fn::Join": [
                        "",
                        [
                          "arn:",
                          {
                            "Ref": "AWS::Partition",
                          },
                          ":dynamodb:us-east-1:123456789012:table/VLRegisterDeviceJobTable",
                        ],
                      ],
                    },
                    {
                      "Fn::GetAtt": [
                        "VLRegisterDeviceJobTableA904F593",
                        "Arn",
                      ],
                    },
                  ],
                },
                {
                  "Action": "sts:AssumeRole",
                  "Effect": "Allow",
                  "Resource": [
                    {
                      "Fn::Join": [
                        "",
                        [
                          "arn:",
                          {
                            "Ref": "AWS::Partition",
                          },
                          ":iam::*:role/CrossAccountRoleForStartFVLRegisterDevice",
                        ],
                      ],
                    },
                    "arn:aws:iam::*:role/CrossAccountRoleForStartFVLRegisterDevice-iad",
                  ],
                },
                {
                  "Action": [
                    "kinesisvideo:DeleteStream",
                    "kinesisvideo:DeleteSignalingChannel",
                  ],
                  "Effect": "Allow",
                  "Resource": {
                    "Fn::Join": [
                      "",
                      [
                        "arn:",
                        {
                          "Ref": "AWS::Partition",
                        },
                        ":kinesisvideo:us-east-1:123456789012:*",
                      ],
                    ],
                  },
                },
                {
                  "Action": [
                    "kms:Decrypt",
                    "kms:Encrypt",
                    "kms:ReEncrypt*",
                    "kms:GenerateDataKey*",
                  ],
                  "Effect": "Allow",
                  "Resource": {
                    "Fn::Join": [
                      "",
                      [
                        "arn:",
                        {
                          "Ref": "AWS::Partition",
                        },
                        ":kms:us-east-1:123456789012:key/*",
                      ],
                    ],
                  },
                },
              ],
              "Version": "2012-10-17",
            },
            "PolicyName": "AccessPolicy",
          },
        ],
        "RoleName": "FailAndCleanupFvlRegHandlerRole",
      },
      "Type": "AWS::IAM::Role",
    },
    "RegisterDeviceWorkflowFailAndCleanupVlRegHandler41AB87C8": {
      "DependsOn": [
        "RegisterDeviceWorkflowFailAndCleanupFvlRegHandlerRole331A94CC",
      ],
      "Properties": {
        "Code": {
          "S3Bucket": "cdk-hnb659fds-assets-123456789012-us-east-1",
          "S3Key": "f93e4547cbac7f4ce906b37e330f99bfb1afa04f8cffa2fd0c755adbf502c5d4.jar",
        },
<<<<<<< HEAD
        "TableClass": "STANDARD",
        "TableName": "ModelSchemaTable",
      },
      "Type": "AWS::DynamoDB::Table",
      "UpdateReplacePolicy": "Retain",
    },
    "ModelSchemaWorkflowModelSchemaTableDDBStreamProcessorLambdaRoleDefaultPolicy2DBB85B8": {
      "Properties": {
        "PolicyDocument": {
          "Statement": [
            {
              "Action": "states:StartExecution",
              "Effect": "Allow",
              "Resource": {
                "Ref": "ModelSchemaModelSchemaStateMachine06537C9E",
              },
            },
            {
              "Action": [
                "sqs:SendMessage",
                "sqs:GetQueueAttributes",
                "sqs:GetQueueUrl",
              ],
              "Effect": "Allow",
              "Resource": {
                "Fn::GetAtt": [
                  "ModelSchemaWorkflowModelSchemaTableModelSchemaTableStreamDLQE6DC2F5D",
                  "Arn",
                ],
              },
            },
            {
              "Action": [
                "kms:Decrypt",
                "kms:Encrypt",
                "kms:ReEncrypt*",
                "kms:GenerateDataKey*",
              ],
              "Effect": "Allow",
              "Resource": {
                "Fn::GetAtt": [
                  "ModelSchemaWorkflowModelSchemaTableModelSchemaTableStreamDlqEncryptionKey2820D9A0",
                  "Arn",
                ],
              },
            },
            {
              "Action": "dynamodb:ListStreams",
              "Effect": "Allow",
              "Resource": "*",
            },
            {
              "Action": [
                "dynamodb:DescribeStream",
                "dynamodb:GetRecords",
                "dynamodb:GetShardIterator",
              ],
              "Effect": "Allow",
              "Resource": {
                "Fn::GetAtt": [
                  "ModelSchemaTableC01709D1",
                  "StreamArn",
                ],
              },
            },
          ],
          "Version": "2012-10-17",
        },
        "PolicyName": "ModelSchemaWorkflowModelSchemaTableDDBStreamProcessorLambdaRoleDefaultPolicy2DBB85B8",
        "Roles": [
          {
            "Ref": "ModelSchemaWorkflowModelSchemaTableDDBStreamProcessorLambdaRoleE0CD8D72",
          },
        ],
      },
      "Type": "AWS::IAM::Policy",
    },
    "ModelSchemaWorkflowModelSchemaTableDDBStreamProcessorLambdaRoleE0CD8D72": {
      "Properties": {
        "AssumeRolePolicyDocument": {
          "Statement": [
            {
              "Action": "sts:AssumeRole",
              "Effect": "Allow",
              "Principal": {
                "Service": "lambda.amazonaws.com",
              },
            },
          ],
          "Version": "2012-10-17",
        },
        "ManagedPolicyArns": [
          {
            "Fn::Join": [
              "",
              [
                "arn:",
                {
                  "Ref": "AWS::Partition",
                },
                ":iam::aws:policy/service-role/AWSLambdaBasicExecutionRole",
              ],
            ],
          },
        ],
      },
      "Type": "AWS::IAM::Role",
    },
    "ModelSchemaWorkflowModelSchemaTableModelSchemaTableStreamDLQE6DC2F5D": {
      "DeletionPolicy": "Delete",
      "Properties": {
        "KmsMasterKeyId": {
          "Fn::GetAtt": [
            "ModelSchemaWorkflowModelSchemaTableModelSchemaTableStreamDlqEncryptionKey2820D9A0",
            "Arn",
          ],
        },
      },
      "Type": "AWS::SQS::Queue",
      "UpdateReplacePolicy": "Delete",
    },
    "ModelSchemaWorkflowModelSchemaTableModelSchemaTableStreamDlqEncryptionKey2820D9A0": {
      "DeletionPolicy": "Retain",
      "Properties": {
        "EnableKeyRotation": true,
        "KeyPolicy": {
          "Statement": [
            {
              "Action": "kms:*",
              "Effect": "Allow",
              "Principal": {
                "AWS": {
                  "Fn::Join": [
                    "",
                    [
                      "arn:",
                      {
                        "Ref": "AWS::Partition",
                      },
                      ":iam::123456789012:root",
                    ],
                  ],
                },
              },
              "Resource": "*",
            },
            {
              "Action": [
                "kms:Create*",
                "kms:Describe*",
                "kms:Enable*",
                "kms:List*",
                "kms:Put*",
                "kms:Update*",
                "kms:Revoke*",
                "kms:Disable*",
                "kms:Get*",
                "kms:Delete*",
                "kms:TagResource",
                "kms:UntagResource",
                "kms:ScheduleKeyDeletion",
                "kms:CancelKeyDeletion",
              ],
              "Effect": "Allow",
              "Principal": {
                "AWS": {
                  "Fn::Join": [
                    "",
                    [
                      "arn:",
                      {
                        "Ref": "AWS::Partition",
                      },
                      ":iam::123456789012:root",
                    ],
                  ],
                },
              },
              "Resource": "*",
            },
          ],
          "Version": "2012-10-17",
        },
      },
      "Type": "AWS::KMS::Key",
      "UpdateReplacePolicy": "Retain",
    },
    "ModelSchemaWorkflowModelSchemaTableModelSchemaTableStreamProcessorB8011CEA": {
      "DependsOn": [
        "ModelSchemaWorkflowModelSchemaTableDDBStreamProcessorLambdaRoleDefaultPolicy2DBB85B8",
        "ModelSchemaWorkflowModelSchemaTableDDBStreamProcessorLambdaRoleE0CD8D72",
      ],
      "Properties": {
        "Code": {
          "S3Bucket": "cdk-hnb659fds-assets-123456789012-us-east-1",
          "S3Key": "892bfe96aa4e31199846f86909120dab4469f12ea6d597779d0c0ebbbdfa713a.jar",
        },
        "Description": "Lambda responsible for invocation of StepFunction",
        "Environment": {
          "Variables": {
            "PARTITION_KEY": "CustomerAccountId",
            "SORT_KEY": "ModelSchemaId",
            "STATE_MACHINE_ARN": {
              "Ref": "ModelSchemaModelSchemaStateMachine06537C9E",
            },
          },
        },
        "Handler": "com.amazonaws.videoanalytics.workflow.lambda.TriggerStepFunctionLambda::handleRequest",
        "MemorySize": 1028,
        "Role": {
          "Fn::GetAtt": [
            "ModelSchemaWorkflowModelSchemaTableDDBStreamProcessorLambdaRoleE0CD8D72",
            "Arn",
          ],
        },
        "Runtime": "java17",
      },
      "Type": "AWS::Lambda::Function",
    },
    "ModelSchemaWorkflowModelSchemaTableModelSchemaTableStreamProcessorDynamoDBEventSourceWorkflowStackModelSchemaTable4BC6CA14796F6299": {
      "Properties": {
        "BatchSize": 10,
        "BisectBatchOnFunctionError": true,
        "DestinationConfig": {
          "OnFailure": {
            "Destination": {
              "Fn::GetAtt": [
                "ModelSchemaWorkflowModelSchemaTableModelSchemaTableStreamDLQE6DC2F5D",
                "Arn",
              ],
            },
          },
        },
        "Enabled": true,
        "EventSourceArn": {
          "Fn::GetAtt": [
            "ModelSchemaTableC01709D1",
            "StreamArn",
          ],
        },
        "FunctionName": {
          "Ref": "ModelSchemaWorkflowModelSchemaTableModelSchemaTableStreamProcessorB8011CEA",
        },
        "MaximumRetryAttempts": 2,
        "StartingPosition": "LATEST",
      },
      "Type": "AWS::Lambda::EventSourceMapping",
    },
    "RegisterDeviceWorkflowDataForwarderLambdaLogGroup2C7FBF4F": {
      "DeletionPolicy": "Retain",
      "Properties": {
        "LogGroupName": "KvsCreateLambdaLogGroup",
        "RetentionInDays": 3653,
      },
      "Type": "AWS::Logs::LogGroup",
      "UpdateReplacePolicy": "Retain",
    },
    "RegisterDeviceWorkflowFVLRegisterDeviceStateMachine1996E5D0": {
      "DeletionPolicy": "Delete",
      "DependsOn": [
        "RegisterDeviceWorkflowFVLRegisterDeviceStateMachineRoleDefaultPolicyDC211720",
        "RegisterDeviceWorkflowFVLRegisterDeviceStateMachineRole90233537",
      ],
      "Properties": {
        "DefinitionString": {
          "Fn::Join": [
            "",
            [
              "{"StartAt":"Create KVS ARN","States":{"Create KVS ARN":{"Next":"Successful","Retry":[{"ErrorEquals":["Lambda.ClientExecutionTimeoutException","Lambda.ServiceException","Lambda.AWSLambdaException","Lambda.SdkClientException"],"IntervalSeconds":2,"MaxAttempts":6,"BackoffRate":2}],"Catch":[{"ErrorEquals":["States.ALL"],"ResultPath":"$.error","Next":"FailAndCleanupFVLRegStatus"}],"Type":"Task","ResultPath":"$.output","Resource":"arn:",
              {
                "Ref": "AWS::Partition",
              },
              ":states:::lambda:invoke","Parameters":{"FunctionName":"",
              {
                "Fn::GetAtt": [
                  "RegisterDeviceWorkflowKvsCreateLambdaA83CDBA5",
                  "Arn",
                ],
              },
              "","Payload":{"CustomerAccountId.$":"$.partitionKey","JobId.$":"$.sortKey"}}},"Successful":{"Type":"Succeed"},"FailAndCleanupFVLRegStatus":{"Next":"Fail","Retry":[{"ErrorEquals":["Lambda.ClientExecutionTimeoutException","Lambda.ServiceException","Lambda.AWSLambdaException","Lambda.SdkClientException"],"IntervalSeconds":2,"MaxAttempts":6,"BackoffRate":2},{"ErrorEquals":["States.ALL"],"IntervalSeconds":2,"MaxAttempts":5,"BackoffRate":2}],"Type":"Task","ResultPath":"$.output","Resource":"arn:",
              {
                "Ref": "AWS::Partition",
              },
              ":states:::lambda:invoke","Parameters":{"FunctionName":"",
              {
                "Fn::GetAtt": [
                  "RegisterDeviceWorkflowFailAndCleanupFvlRegHandlerE47882A9",
                  "Arn",
                ],
              },
              "","Payload":{"CustomerAccountId.$":"$.partitionKey","JobId.$":"$.sortKey","FailureReason.$":"$.error.Cause"}}},"Fail":{"Type":"Fail"}}}",
            ],
          ],
        },
        "RoleArn": {
          "Fn::GetAtt": [
            "RegisterDeviceWorkflowFVLRegisterDeviceStateMachineRole90233537",
            "Arn",
          ],
        },
      },
      "Type": "AWS::StepFunctions::StateMachine",
      "UpdateReplacePolicy": "Delete",
    },
    "RegisterDeviceWorkflowFVLRegisterDeviceStateMachineRole90233537": {
      "Properties": {
        "AssumeRolePolicyDocument": {
          "Statement": [
            {
              "Action": "sts:AssumeRole",
              "Effect": "Allow",
              "Principal": {
                "Service": "states.amazonaws.com",
              },
            },
          ],
          "Version": "2012-10-17",
        },
      },
      "Type": "AWS::IAM::Role",
    },
    "RegisterDeviceWorkflowFVLRegisterDeviceStateMachineRoleDefaultPolicyDC211720": {
      "Properties": {
        "PolicyDocument": {
          "Statement": [
            {
              "Action": "lambda:InvokeFunction",
              "Effect": "Allow",
              "Resource": [
                {
                  "Fn::GetAtt": [
                    "RegisterDeviceWorkflowKvsCreateLambdaA83CDBA5",
                    "Arn",
                  ],
                },
                {
                  "Fn::Join": [
                    "",
                    [
                      {
                        "Fn::GetAtt": [
                          "RegisterDeviceWorkflowKvsCreateLambdaA83CDBA5",
                          "Arn",
                        ],
                      },
                      ":*",
                    ],
                  ],
                },
              ],
            },
            {
              "Action": "lambda:InvokeFunction",
              "Effect": "Allow",
              "Resource": [
                {
                  "Fn::GetAtt": [
                    "RegisterDeviceWorkflowFailAndCleanupFvlRegHandlerE47882A9",
                    "Arn",
                  ],
                },
                {
                  "Fn::Join": [
                    "",
                    [
                      {
                        "Fn::GetAtt": [
                          "RegisterDeviceWorkflowFailAndCleanupFvlRegHandlerE47882A9",
                          "Arn",
                        ],
                      },
                      ":*",
                    ],
                  ],
                },
              ],
            },
          ],
          "Version": "2012-10-17",
        },
        "PolicyName": "RegisterDeviceWorkflowFVLRegisterDeviceStateMachineRoleDefaultPolicyDC211720",
        "Roles": [
          {
            "Ref": "RegisterDeviceWorkflowFVLRegisterDeviceStateMachineRole90233537",
          },
        ],
      },
      "Type": "AWS::IAM::Policy",
    },
    "RegisterDeviceWorkflowFailAndCleanupFvlRegHandlerE47882A9": {
      "DependsOn": [
        "RegisterDeviceWorkflowFailAndCleanupFvlRegHandlerRole331A94CC",
      ],
      "Properties": {
        "Code": {
          "S3Bucket": "cdk-hnb659fds-assets-123456789012-us-east-1",
          "S3Key": "64492df3a07ef1190b9e3c70da2bb6dd5872e1061dc23835e6cf1ed6cfc834fe.jar",
        },
        "Description": "Lambda responsible for cleaning up KVS resources and updating the failure status in ddb.",
        "Environment": {
          "Variables": {
            "airportCode": "iad",
            "tableName": "FVLRegisterDeviceJobTable",
          },
        },
        "Handler": "com.amazon.awsvideoanalyticsvlcontrolplane.workflow.FailAndCleanupFVLDeviceRegistrationHandler::handleRequest",
        "LoggingConfig": {
          "LogGroup": {
            "Ref": "RegisterDeviceWorkflowFailAndCleanupFvlRegHandlerLogGroupFB8AF6F7",
          },
        },
        "MemorySize": 2048,
        "Role": {
          "Fn::GetAtt": [
            "RegisterDeviceWorkflowFailAndCleanupFvlRegHandlerRole331A94CC",
            "Arn",
          ],
        },
        "Runtime": "java17",
        "Timeout": 720,
      },
      "Type": "AWS::Lambda::Function",
    },
    "RegisterDeviceWorkflowFailAndCleanupFvlRegHandlerLogGroupFB8AF6F7": {
      "DeletionPolicy": "Retain",
      "Properties": {
        "LogGroupName": "FailAndCleanupFvlRegHandlerLogGroup",
        "RetentionInDays": 3653,
      },
      "Type": "AWS::Logs::LogGroup",
      "UpdateReplacePolicy": "Retain",
    },
    "RegisterDeviceWorkflowFailAndCleanupFvlRegHandlerRole331A94CC": {
      "Properties": {
        "AssumeRolePolicyDocument": {
          "Statement": [
            {
              "Action": "sts:AssumeRole",
              "Effect": "Allow",
              "Principal": {
                "Service": "lambda.amazonaws.com",
              },
            },
          ],
          "Version": "2012-10-17",
        },
        "ManagedPolicyArns": [
          {
            "Fn::Join": [
              "",
              [
                "arn:",
                {
                  "Ref": "AWS::Partition",
                },
                ":iam::aws:policy/service-role/AWSLambdaBasicExecutionRole",
              ],
            ],
          },
        ],
        "Policies": [
          {
            "PolicyDocument": {
              "Statement": [
                {
                  "Action": [
                    "dynamodb:GetItem",
                    "dynamodb:PutItem",
                  ],
                  "Effect": "Allow",
                  "Resource": [
                    {
                      "Fn::Join": [
                        "",
                        [
                          "arn:",
                          {
                            "Ref": "AWS::Partition",
                          },
                          ":dynamodb:us-east-1:123456789012:table/FVLRegisterDeviceJobTable",
                        ],
                      ],
                    },
                    {
                      "Fn::GetAtt": [
                        "FVLRegisterDeviceJobTable62B0BD14",
                        "Arn",
                      ],
                    },
                  ],
                },
                {
                  "Action": "sts:AssumeRole",
                  "Effect": "Allow",
                  "Resource": [
                    {
                      "Fn::Join": [
                        "",
                        [
                          "arn:",
                          {
                            "Ref": "AWS::Partition",
                          },
                          ":iam::*:role/CrossAccountRoleForStartFVLRegisterDevice",
                        ],
                      ],
                    },
                    "arn:aws:iam::*:role/CrossAccountRoleForStartFVLRegisterDevice-iad",
                  ],
                },
                {
                  "Action": [
                    "kinesisvideo:DeleteStream",
                    "kinesisvideo:DeleteSignalingChannel",
                  ],
                  "Effect": "Allow",
                  "Resource": {
                    "Fn::Join": [
                      "",
                      [
                        "arn:",
                        {
                          "Ref": "AWS::Partition",
                        },
                        ":kinesisvideo:us-east-1:123456789012:*",
                      ],
                    ],
                  },
                },
                {
                  "Action": [
                    "kms:Decrypt",
                    "kms:Encrypt",
                    "kms:ReEncrypt*",
                    "kms:GenerateDataKey*",
                  ],
                  "Effect": "Allow",
                  "Resource": {
                    "Fn::Join": [
                      "",
                      [
                        "arn:",
                        {
                          "Ref": "AWS::Partition",
                        },
                        ":kms:us-east-1:123456789012:key/*",
                      ],
                    ],
                  },
                },
              ],
              "Version": "2012-10-17",
            },
            "PolicyName": "AccessPolicy",
          },
        ],
        "RoleName": "FailAndCleanupFvlRegHandlerRole",
      },
      "Type": "AWS::IAM::Role",
    },
    "RegisterDeviceWorkflowKVSStreamCreatorLambdaRole92F0C304": {
      "Properties": {
        "AssumeRolePolicyDocument": {
          "Statement": [
            {
              "Action": "sts:AssumeRole",
              "Effect": "Allow",
              "Principal": {
                "Service": "lambda.amazonaws.com",
              },
            },
          ],
          "Version": "2012-10-17",
        },
        "ManagedPolicyArns": [
          {
            "Fn::Join": [
              "",
              [
                "arn:",
                {
                  "Ref": "AWS::Partition",
                },
                ":iam::aws:policy/service-role/AWSLambdaBasicExecutionRole",
              ],
            ],
          },
        ],
        "Policies": [
          {
            "PolicyDocument": {
              "Statement": [
                {
                  "Action": [
                    "dynamodb:GetRecords",
                    "dynamodb:GetItem",
                    "dynamodb:Query",
                    "dynamodb:PutItem",
                    "dynamodb:UpdateItem",
                  ],
                  "Effect": "Allow",
                  "Resource": [
                    {
                      "Fn::Join": [
                        "",
                        [
                          "arn:",
                          {
                            "Ref": "AWS::Partition",
                          },
                          ":dynamodb:us-east-1:123456789012:table/FVLRegisterDeviceJobTable",
                        ],
                      ],
                    },
                    {
                      "Fn::GetAtt": [
                        "FVLRegisterDeviceJobTable62B0BD14",
                        "Arn",
                      ],
                    },
                  ],
                },
                {
                  "Action": "sts:AssumeRole",
                  "Effect": "Allow",
                  "Resource": [
                    {
                      "Fn::Join": [
                        "",
                        [
                          "arn:",
                          {
                            "Ref": "AWS::Partition",
                          },
                          ":iam::*:role/CrossAccountRoleForStartFVLRegisterDevice",
                        ],
                      ],
                    },
                    "arn:aws:iam::*:role/CrossAccountRoleForStartFVLRegisterDevice-iad",
                  ],
                },
                {
                  "Action": [
                    "kinesisvideo:CreateStream",
                    "kinesisvideo:CreateSignalingChannel",
                  ],
                  "Effect": "Allow",
                  "Resource": {
                    "Fn::Join": [
                      "",
                      [
                        "arn:",
                        {
                          "Ref": "AWS::Partition",
                        },
                        ":kinesisvideo:us-east-1:123456789012:*",
                      ],
                    ],
                  },
                },
                {
                  "Action": [
                    "kms:Decrypt",
                    "kms:Encrypt",
                    "kms:ReEncrypt*",
                    "kms:GenerateDataKey*",
                  ],
                  "Effect": "Allow",
                  "Resource": {
                    "Fn::Join": [
                      "",
                      [
                        "arn:",
                        {
                          "Ref": "AWS::Partition",
                        },
                        ":kms:us-east-1:123456789012:key/*",
                      ],
                    ],
                  },
                },
                {
                  "Action": [
                    "kms:Decrypt",
                    "kms:GenerateDataKey*",
                    "kms:ReEncrypt*",
                  ],
                  "Effect": "Allow",
                  "Resource": "arn:*:kms:*:*:key/*",
                },
              ],
              "Version": "2012-10-17",
            },
            "PolicyName": "AccessPolicy",
          },
        ],
        "RoleName": "KVSStreamCreatorLambdaRole",
      },
      "Type": "AWS::IAM::Role",
    },
    "RegisterDeviceWorkflowKvsCreateLambdaA83CDBA5": {
      "DependsOn": [
        "RegisterDeviceWorkflowKVSStreamCreatorLambdaRole92F0C304",
      ],
      "Properties": {
        "Code": {
          "S3Bucket": "cdk-hnb659fds-assets-123456789012-us-east-1",
          "S3Key": "64492df3a07ef1190b9e3c70da2bb6dd5872e1061dc23835e6cf1ed6cfc834fe.jar",
        },
        "Description": "Lambda responsible for invocation of StepFunction",
        "Environment": {
          "Variables": {
            "airportCode": "iad",
            "tableName": "FVLRegisterDeviceJobTable",
          },
        },
        "Handler": "com.amazon.awsvideoanalyticsvlcontrolplane.workflow.KVSResourceCreateLambda::handleRequest",
        "LoggingConfig": {
          "LogGroup": {
            "Ref": "RegisterDeviceWorkflowDataForwarderLambdaLogGroup2C7FBF4F",
          },
        },
        "MemorySize": 2048,
        "Role": {
          "Fn::GetAtt": [
            "RegisterDeviceWorkflowKVSStreamCreatorLambdaRole92F0C304",
            "Arn",
          ],
        },
        "Runtime": "java17",
        "Timeout": 720,
      },
      "Type": "AWS::Lambda::Function",
    },
    "RegisterDeviceWorkflowWorkflowFVLRegisterDeviceJobTableDDBStreamProcessorLambdaRole637CC470": {
      "Properties": {
        "AssumeRolePolicyDocument": {
          "Statement": [
            {
              "Action": "sts:AssumeRole",
              "Effect": "Allow",
              "Principal": {
                "Service": "lambda.amazonaws.com",
              },
            },
          ],
          "Version": "2012-10-17",
        },
        "ManagedPolicyArns": [
          {
            "Fn::Join": [
              "",
              [
                "arn:",
                {
                  "Ref": "AWS::Partition",
                },
                ":iam::aws:policy/service-role/AWSLambdaBasicExecutionRole",
              ],
            ],
          },
        ],
      },
      "Type": "AWS::IAM::Role",
    },
    "RegisterDeviceWorkflowWorkflowFVLRegisterDeviceJobTableDDBStreamProcessorLambdaRoleDefaultPolicy38089778": {
      "Properties": {
        "PolicyDocument": {
          "Statement": [
            {
              "Action": "states:StartExecution",
              "Effect": "Allow",
              "Resource": {
                "Ref": "RegisterDeviceWorkflowFVLRegisterDeviceStateMachine1996E5D0",
              },
            },
            {
              "Action": [
                "sqs:SendMessage",
                "sqs:GetQueueAttributes",
                "sqs:GetQueueUrl",
              ],
              "Effect": "Allow",
              "Resource": {
                "Fn::GetAtt": [
                  "RegisterDeviceWorkflowWorkflowFVLRegisterDeviceJobTableFVLRegisterDeviceJobTableStreamDLQA7868005",
                  "Arn",
                ],
              },
            },
            {
              "Action": [
                "kms:Decrypt",
                "kms:Encrypt",
                "kms:ReEncrypt*",
                "kms:GenerateDataKey*",
              ],
              "Effect": "Allow",
              "Resource": {
                "Fn::GetAtt": [
                  "RegisterDeviceWorkflowWorkflowFVLRegisterDeviceJobTableFVLRegisterDeviceJobTableStreamDlqEncryptionKey212D7076",
                  "Arn",
                ],
              },
            },
            {
              "Action": "dynamodb:ListStreams",
              "Effect": "Allow",
              "Resource": "*",
            },
            {
              "Action": [
                "dynamodb:DescribeStream",
                "dynamodb:GetRecords",
                "dynamodb:GetShardIterator",
              ],
              "Effect": "Allow",
              "Resource": {
                "Fn::GetAtt": [
                  "FVLRegisterDeviceJobTable62B0BD14",
                  "StreamArn",
                ],
              },
            },
          ],
          "Version": "2012-10-17",
        },
        "PolicyName": "RegisterDeviceWorkflowWorkflowFVLRegisterDeviceJobTableDDBStreamProcessorLambdaRoleDefaultPolicy38089778",
        "Roles": [
          {
            "Ref": "RegisterDeviceWorkflowWorkflowFVLRegisterDeviceJobTableDDBStreamProcessorLambdaRole637CC470",
          },
        ],
      },
      "Type": "AWS::IAM::Policy",
    },
    "RegisterDeviceWorkflowWorkflowFVLRegisterDeviceJobTableFVLRegisterDeviceJobTableStreamDLQA7868005": {
      "DeletionPolicy": "Delete",
      "Properties": {
        "KmsMasterKeyId": {
          "Fn::GetAtt": [
            "RegisterDeviceWorkflowWorkflowFVLRegisterDeviceJobTableFVLRegisterDeviceJobTableStreamDlqEncryptionKey212D7076",
            "Arn",
          ],
        },
      },
      "Type": "AWS::SQS::Queue",
      "UpdateReplacePolicy": "Delete",
    },
    "RegisterDeviceWorkflowWorkflowFVLRegisterDeviceJobTableFVLRegisterDeviceJobTableStreamDlqEncryptionKey212D7076": {
      "DeletionPolicy": "Retain",
      "Properties": {
        "EnableKeyRotation": true,
        "KeyPolicy": {
          "Statement": [
            {
              "Action": "kms:*",
              "Effect": "Allow",
              "Principal": {
                "AWS": {
                  "Fn::Join": [
                    "",
                    [
                      "arn:",
                      {
                        "Ref": "AWS::Partition",
                      },
                      ":iam::123456789012:root",
                    ],
                  ],
                },
              },
              "Resource": "*",
            },
            {
              "Action": [
                "kms:Create*",
                "kms:Describe*",
                "kms:Enable*",
                "kms:List*",
                "kms:Put*",
                "kms:Update*",
                "kms:Revoke*",
                "kms:Disable*",
                "kms:Get*",
                "kms:Delete*",
                "kms:TagResource",
                "kms:UntagResource",
                "kms:ScheduleKeyDeletion",
                "kms:CancelKeyDeletion",
              ],
              "Effect": "Allow",
              "Principal": {
                "AWS": {
                  "Fn::Join": [
                    "",
                    [
                      "arn:",
                      {
                        "Ref": "AWS::Partition",
                      },
                      ":iam::123456789012:root",
                    ],
                  ],
                },
              },
              "Resource": "*",
            },
          ],
          "Version": "2012-10-17",
        },
      },
      "Type": "AWS::KMS::Key",
      "UpdateReplacePolicy": "Retain",
    },
    "RegisterDeviceWorkflowWorkflowFVLRegisterDeviceJobTableFVLRegisterDeviceJobTableStreamProcessor3C61509E": {
      "DependsOn": [
        "RegisterDeviceWorkflowWorkflowFVLRegisterDeviceJobTableDDBStreamProcessorLambdaRoleDefaultPolicy38089778",
        "RegisterDeviceWorkflowWorkflowFVLRegisterDeviceJobTableDDBStreamProcessorLambdaRole637CC470",
      ],
      "Properties": {
        "Code": {
          "S3Bucket": "cdk-hnb659fds-assets-123456789012-us-east-1",
          "S3Key": "892bfe96aa4e31199846f86909120dab4469f12ea6d597779d0c0ebbbdfa713a.jar",
        },
        "Description": "Lambda responsible for invocation of StepFunction",
        "Environment": {
          "Variables": {
            "PARTITION_KEY": "CustomerAccountId",
            "SORT_KEY": "JobId",
            "STATE_MACHINE_ARN": {
              "Ref": "RegisterDeviceWorkflowFVLRegisterDeviceStateMachine1996E5D0",
            },
          },
        },
        "Handler": "com.amazonaws.videoanalytics.workflow.lambda.TriggerStepFunctionLambda::handleRequest",
        "MemorySize": 1028,
        "Role": {
          "Fn::GetAtt": [
            "RegisterDeviceWorkflowWorkflowFVLRegisterDeviceJobTableDDBStreamProcessorLambdaRole637CC470",
            "Arn",
          ],
        },
        "Runtime": "java17",
      },
      "Type": "AWS::Lambda::Function",
    },
    "RegisterDeviceWorkflowWorkflowFVLRegisterDeviceJobTableFVLRegisterDeviceJobTableStreamProcessorDynamoDBEventSourceWorkflowStackFVLRegisterDeviceJobTable1AE46AAEBAF8499D": {
      "Properties": {
        "BatchSize": 10,
        "BisectBatchOnFunctionError": true,
        "DestinationConfig": {
          "OnFailure": {
            "Destination": {
              "Fn::GetAtt": [
                "RegisterDeviceWorkflowWorkflowFVLRegisterDeviceJobTableFVLRegisterDeviceJobTableStreamDLQA7868005",
                "Arn",
              ],
            },
          },
        },
        "Enabled": true,
        "EventSourceArn": {
          "Fn::GetAtt": [
            "FVLRegisterDeviceJobTable62B0BD14",
            "StreamArn",
          ],
        },
        "FunctionName": {
          "Ref": "RegisterDeviceWorkflowWorkflowFVLRegisterDeviceJobTableFVLRegisterDeviceJobTableStreamProcessor3C61509E",
        },
        "MaximumRetryAttempts": 2,
        "StartingPosition": "LATEST",
      },
      "Type": "AWS::Lambda::EventSourceMapping",
    },
    "VideoExportExportVideoAndUploadLambdaDAC661E4": {
      "DependsOn": [
        "VideoExportStartVideoExportRole4AA5CCD7",
      ],
      "Properties": {
        "Code": {
          "S3Bucket": "cdk-hnb659fds-assets-123456789012-us-east-1",
          "S3Key": "64492df3a07ef1190b9e3c70da2bb6dd5872e1061dc23835e6cf1ed6cfc834fe.jar",
        },
        "Description": "Lambda to handle export Video and upload to S3",
        "EphemeralStorage": {
          "Size": 10240,
        },
        "Handler": "com.amazon.awsvideoanalyticsvlcontrolplane.videologistics.videoExport.ProcessVideoExportHandler::handleRequest",
=======
        "Description": "Lambda responsible for cleaning up KVS resources and updating the failure status in ddb.",
        "Environment": {
          "Variables": {
            "airportCode": "iad",
            "tableName": "VLRegisterDeviceJobTable",
          },
        },
        "Handler": "com.amazonaws.videoanalytics.videologistics.workflow.FailAndCleanupVLDeviceRegistrationHandler::handleRequest",
>>>>>>> 8a2e425f
        "LoggingConfig": {
          "LogGroup": {
            "Ref": "RegisterDeviceWorkflowFailAndCleanupFvlRegHandlerLogGroupFB8AF6F7",
          },
        },
        "MemorySize": 2048,
        "Role": {
          "Fn::GetAtt": [
            "RegisterDeviceWorkflowFailAndCleanupFvlRegHandlerRole331A94CC",
            "Arn",
          ],
        },
        "Runtime": "java17",
        "Timeout": 720,
      },
      "Type": "AWS::Lambda::Function",
    },
    "RegisterDeviceWorkflowKVSStreamCreatorLambdaRole92F0C304": {
      "Properties": {
        "AssumeRolePolicyDocument": {
          "Statement": [
            {
              "Action": "sts:AssumeRole",
              "Effect": "Allow",
              "Principal": {
                "Service": "lambda.amazonaws.com",
              },
            },
          ],
          "Version": "2012-10-17",
        },
        "ManagedPolicyArns": [
          {
            "Fn::Join": [
              "",
              [
                "arn:",
                {
                  "Ref": "AWS::Partition",
                },
                ":iam::aws:policy/service-role/AWSLambdaBasicExecutionRole",
              ],
            ],
          },
        ],
        "Policies": [
          {
            "PolicyDocument": {
              "Statement": [
                {
                  "Action": [
                    "dynamodb:GetRecords",
                    "dynamodb:GetItem",
                    "dynamodb:Query",
                    "dynamodb:PutItem",
                    "dynamodb:UpdateItem",
                  ],
                  "Effect": "Allow",
                  "Resource": [
                    {
                      "Fn::Join": [
                        "",
                        [
                          "arn:",
                          {
                            "Ref": "AWS::Partition",
                          },
                          ":dynamodb:us-east-1:123456789012:table/VLRegisterDeviceJobTable",
                        ],
                      ],
                    },
                    {
                      "Fn::GetAtt": [
                        "VLRegisterDeviceJobTableA904F593",
                        "Arn",
                      ],
                    },
                  ],
                },
                {
                  "Action": "sts:AssumeRole",
                  "Effect": "Allow",
                  "Resource": [
                    {
                      "Fn::Join": [
                        "",
                        [
                          "arn:",
                          {
                            "Ref": "AWS::Partition",
                          },
                          ":iam::*:role/CrossAccountRoleForStartFVLRegisterDevice",
                        ],
                      ],
                    },
                    "arn:aws:iam::*:role/CrossAccountRoleForStartFVLRegisterDevice-iad",
                  ],
                },
                {
                  "Action": [
                    "kinesisvideo:CreateStream",
                    "kinesisvideo:CreateSignalingChannel",
                  ],
                  "Effect": "Allow",
                  "Resource": {
                    "Fn::Join": [
                      "",
                      [
                        "arn:",
                        {
                          "Ref": "AWS::Partition",
                        },
                        ":kinesisvideo:us-east-1:123456789012:*",
                      ],
                    ],
                  },
                },
                {
                  "Action": [
                    "kms:Decrypt",
                    "kms:Encrypt",
                    "kms:ReEncrypt*",
                    "kms:GenerateDataKey*",
                  ],
                  "Effect": "Allow",
                  "Resource": {
                    "Fn::Join": [
                      "",
                      [
                        "arn:",
                        {
                          "Ref": "AWS::Partition",
                        },
                        ":kms:us-east-1:123456789012:key/*",
                      ],
                    ],
                  },
                },
                {
                  "Action": [
                    "kms:Decrypt",
                    "kms:GenerateDataKey*",
                    "kms:ReEncrypt*",
                  ],
                  "Effect": "Allow",
                  "Resource": "arn:*:kms:*:*:key/*",
                },
              ],
              "Version": "2012-10-17",
            },
            "PolicyName": "AccessPolicy",
          },
        ],
        "RoleName": "KVSStreamCreatorLambdaRole",
      },
      "Type": "AWS::IAM::Role",
    },
    "RegisterDeviceWorkflowKvsCreateLambdaA83CDBA5": {
      "DependsOn": [
        "RegisterDeviceWorkflowKVSStreamCreatorLambdaRole92F0C304",
      ],
      "Properties": {
        "Code": {
          "S3Bucket": "cdk-hnb659fds-assets-123456789012-us-east-1",
<<<<<<< HEAD
          "S3Key": "64492df3a07ef1190b9e3c70da2bb6dd5872e1061dc23835e6cf1ed6cfc834fe.jar",
=======
          "S3Key": "f93e4547cbac7f4ce906b37e330f99bfb1afa04f8cffa2fd0c755adbf502c5d4.jar",
        },
        "Description": "Lambda responsible for invocation of StepFunction",
        "Environment": {
          "Variables": {
            "airportCode": "iad",
            "tableName": "VLRegisterDeviceJobTable",
          },
>>>>>>> 8a2e425f
        },
        "Handler": "com.amazonaws.videoanalytics.videologistics.workflow.KVSResourceCreateLambda::handleRequest",
        "LoggingConfig": {
          "LogGroup": {
            "Ref": "RegisterDeviceWorkflowDataForwarderLambdaLogGroup2C7FBF4F",
          },
        },
        "MemorySize": 2048,
        "Role": {
          "Fn::GetAtt": [
            "RegisterDeviceWorkflowKVSStreamCreatorLambdaRole92F0C304",
            "Arn",
          ],
        },
        "Runtime": "java17",
        "Timeout": 720,
      },
      "Type": "AWS::Lambda::Function",
    },
    "RegisterDeviceWorkflowVLRegisterDeviceStateMachineA6299E55": {
      "DeletionPolicy": "Delete",
      "DependsOn": [
        "RegisterDeviceWorkflowVLRegisterDeviceStateMachineRoleDefaultPolicyF76DF5AB",
        "RegisterDeviceWorkflowVLRegisterDeviceStateMachineRoleE55991EF",
      ],
      "Properties": {
        "DefinitionString": {
          "Fn::Join": [
            "",
            [
              "{"StartAt":"Create KVS ARN","States":{"Create KVS ARN":{"Next":"Successful","Retry":[{"ErrorEquals":["Lambda.ClientExecutionTimeoutException","Lambda.ServiceException","Lambda.AWSLambdaException","Lambda.SdkClientException"],"IntervalSeconds":2,"MaxAttempts":6,"BackoffRate":2}],"Catch":[{"ErrorEquals":["States.ALL"],"ResultPath":"$.error","Next":"FailAndCleanupVLRegStatus"}],"Type":"Task","ResultPath":"$.output","Resource":"arn:",
              {
                "Ref": "AWS::Partition",
              },
              ":states:::lambda:invoke","Parameters":{"FunctionName":"",
              {
                "Fn::GetAtt": [
                  "RegisterDeviceWorkflowKvsCreateLambdaA83CDBA5",
                  "Arn",
                ],
              },
              "","Payload":{"JobId.$":"$.partitionKey"}}},"Successful":{"Type":"Succeed"},"FailAndCleanupVLRegStatus":{"Next":"Fail","Retry":[{"ErrorEquals":["Lambda.ClientExecutionTimeoutException","Lambda.ServiceException","Lambda.AWSLambdaException","Lambda.SdkClientException"],"IntervalSeconds":2,"MaxAttempts":6,"BackoffRate":2},{"ErrorEquals":["States.ALL"],"IntervalSeconds":2,"MaxAttempts":5,"BackoffRate":2}],"Type":"Task","ResultPath":"$.output","Resource":"arn:",
              {
                "Ref": "AWS::Partition",
              },
              ":states:::lambda:invoke","Parameters":{"FunctionName":"",
              {
                "Fn::GetAtt": [
                  "RegisterDeviceWorkflowFailAndCleanupVlRegHandler41AB87C8",
                  "Arn",
                ],
              },
              "","Payload":{"jobId.$":"$.partitionKey","FailureReason.$":"$.error.Cause"}}},"Fail":{"Type":"Fail"}}}",
            ],
          ],
        },
        "RoleArn": {
          "Fn::GetAtt": [
            "RegisterDeviceWorkflowVLRegisterDeviceStateMachineRoleE55991EF",
            "Arn",
          ],
        },
      },
      "Type": "AWS::StepFunctions::StateMachine",
      "UpdateReplacePolicy": "Delete",
    },
    "RegisterDeviceWorkflowVLRegisterDeviceStateMachineRoleDefaultPolicyF76DF5AB": {
      "Properties": {
        "PolicyDocument": {
          "Statement": [
            {
              "Action": "lambda:InvokeFunction",
              "Effect": "Allow",
              "Resource": [
                {
                  "Fn::GetAtt": [
                    "RegisterDeviceWorkflowKvsCreateLambdaA83CDBA5",
                    "Arn",
                  ],
                },
                {
                  "Fn::Join": [
                    "",
                    [
                      {
                        "Fn::GetAtt": [
                          "RegisterDeviceWorkflowKvsCreateLambdaA83CDBA5",
                          "Arn",
                        ],
                      },
                      ":*",
                    ],
                  ],
                },
              ],
            },
            {
              "Action": "lambda:InvokeFunction",
              "Effect": "Allow",
              "Resource": [
                {
                  "Fn::GetAtt": [
                    "RegisterDeviceWorkflowFailAndCleanupVlRegHandler41AB87C8",
                    "Arn",
                  ],
                },
                {
                  "Fn::Join": [
                    "",
                    [
                      {
                        "Fn::GetAtt": [
                          "RegisterDeviceWorkflowFailAndCleanupVlRegHandler41AB87C8",
                          "Arn",
                        ],
                      },
                      ":*",
                    ],
                  ],
                },
              ],
            },
          ],
          "Version": "2012-10-17",
        },
        "PolicyName": "RegisterDeviceWorkflowVLRegisterDeviceStateMachineRoleDefaultPolicyF76DF5AB",
        "Roles": [
          {
            "Ref": "RegisterDeviceWorkflowVLRegisterDeviceStateMachineRoleE55991EF",
          },
        ],
      },
      "Type": "AWS::IAM::Policy",
    },
    "RegisterDeviceWorkflowVLRegisterDeviceStateMachineRoleE55991EF": {
      "Properties": {
        "AssumeRolePolicyDocument": {
          "Statement": [
            {
              "Action": "sts:AssumeRole",
              "Effect": "Allow",
              "Principal": {
                "Service": "states.amazonaws.com",
              },
            },
          ],
          "Version": "2012-10-17",
        },
      },
      "Type": "AWS::IAM::Role",
    },
    "RegisterDeviceWorkflowWorkflowVLRegisterDeviceJobTableDDBStreamProcessorLambdaRole567D5326": {
      "Properties": {
        "AssumeRolePolicyDocument": {
          "Statement": [
            {
              "Action": "sts:AssumeRole",
              "Effect": "Allow",
              "Principal": {
                "Service": "lambda.amazonaws.com",
              },
            },
          ],
          "Version": "2012-10-17",
        },
        "ManagedPolicyArns": [
          {
            "Fn::Join": [
              "",
              [
                "arn:",
                {
                  "Ref": "AWS::Partition",
                },
                ":iam::aws:policy/service-role/AWSLambdaBasicExecutionRole",
              ],
            ],
          },
        ],
      },
      "Type": "AWS::IAM::Role",
    },
    "RegisterDeviceWorkflowWorkflowVLRegisterDeviceJobTableDDBStreamProcessorLambdaRoleDefaultPolicyF8F7A8E4": {
      "Properties": {
        "PolicyDocument": {
          "Statement": [
            {
              "Action": "states:StartExecution",
              "Effect": "Allow",
              "Resource": {
                "Ref": "RegisterDeviceWorkflowVLRegisterDeviceStateMachineA6299E55",
              },
            },
            {
              "Action": [
                "sqs:SendMessage",
                "sqs:GetQueueAttributes",
                "sqs:GetQueueUrl",
              ],
              "Effect": "Allow",
              "Resource": {
                "Fn::GetAtt": [
                  "RegisterDeviceWorkflowWorkflowVLRegisterDeviceJobTableVLRegisterDeviceJobTableStreamDLQEB5F14A7",
                  "Arn",
                ],
              },
            },
            {
              "Action": [
                "kms:Decrypt",
                "kms:Encrypt",
                "kms:ReEncrypt*",
                "kms:GenerateDataKey*",
              ],
              "Effect": "Allow",
              "Resource": {
                "Fn::GetAtt": [
                  "RegisterDeviceWorkflowWorkflowVLRegisterDeviceJobTableVLRegisterDeviceJobTableStreamDlqEncryptionKeyC8FB4B0C",
                  "Arn",
                ],
              },
            },
            {
              "Action": "dynamodb:ListStreams",
              "Effect": "Allow",
              "Resource": "*",
            },
            {
              "Action": [
                "dynamodb:DescribeStream",
                "dynamodb:GetRecords",
                "dynamodb:GetShardIterator",
              ],
              "Effect": "Allow",
              "Resource": {
                "Fn::GetAtt": [
                  "VLRegisterDeviceJobTableA904F593",
                  "StreamArn",
                ],
              },
            },
          ],
          "Version": "2012-10-17",
        },
        "PolicyName": "RegisterDeviceWorkflowWorkflowVLRegisterDeviceJobTableDDBStreamProcessorLambdaRoleDefaultPolicyF8F7A8E4",
        "Roles": [
          {
            "Ref": "RegisterDeviceWorkflowWorkflowVLRegisterDeviceJobTableDDBStreamProcessorLambdaRole567D5326",
          },
        ],
      },
      "Type": "AWS::IAM::Policy",
    },
    "RegisterDeviceWorkflowWorkflowVLRegisterDeviceJobTableVLRegisterDeviceJobTableStreamDLQEB5F14A7": {
      "DeletionPolicy": "Delete",
      "Properties": {
        "KmsMasterKeyId": {
          "Fn::GetAtt": [
            "RegisterDeviceWorkflowWorkflowVLRegisterDeviceJobTableVLRegisterDeviceJobTableStreamDlqEncryptionKeyC8FB4B0C",
            "Arn",
          ],
        },
      },
      "Type": "AWS::SQS::Queue",
      "UpdateReplacePolicy": "Delete",
    },
    "RegisterDeviceWorkflowWorkflowVLRegisterDeviceJobTableVLRegisterDeviceJobTableStreamDlqEncryptionKeyC8FB4B0C": {
      "DeletionPolicy": "Retain",
      "Properties": {
        "EnableKeyRotation": true,
        "KeyPolicy": {
          "Statement": [
            {
              "Action": "kms:*",
              "Effect": "Allow",
              "Principal": {
                "AWS": {
                  "Fn::Join": [
                    "",
                    [
                      "arn:",
                      {
                        "Ref": "AWS::Partition",
                      },
                      ":iam::123456789012:root",
                    ],
                  ],
                },
              },
              "Resource": "*",
            },
            {
              "Action": [
                "kms:Create*",
                "kms:Describe*",
                "kms:Enable*",
                "kms:List*",
                "kms:Put*",
                "kms:Update*",
                "kms:Revoke*",
                "kms:Disable*",
                "kms:Get*",
                "kms:Delete*",
                "kms:TagResource",
                "kms:UntagResource",
                "kms:ScheduleKeyDeletion",
                "kms:CancelKeyDeletion",
              ],
              "Effect": "Allow",
              "Principal": {
                "AWS": {
                  "Fn::Join": [
                    "",
                    [
                      "arn:",
                      {
                        "Ref": "AWS::Partition",
                      },
                      ":iam::123456789012:root",
                    ],
                  ],
                },
              },
              "Resource": "*",
            },
          ],
          "Version": "2012-10-17",
        },
      },
      "Type": "AWS::KMS::Key",
      "UpdateReplacePolicy": "Retain",
    },
    "RegisterDeviceWorkflowWorkflowVLRegisterDeviceJobTableVLRegisterDeviceJobTableStreamProcessor3042FE4F": {
      "DependsOn": [
        "RegisterDeviceWorkflowWorkflowVLRegisterDeviceJobTableDDBStreamProcessorLambdaRoleDefaultPolicyF8F7A8E4",
        "RegisterDeviceWorkflowWorkflowVLRegisterDeviceJobTableDDBStreamProcessorLambdaRole567D5326",
      ],
      "Properties": {
        "Code": {
          "S3Bucket": "cdk-hnb659fds-assets-123456789012-us-east-1",
<<<<<<< HEAD
          "S3Key": "892bfe96aa4e31199846f86909120dab4469f12ea6d597779d0c0ebbbdfa713a.jar",
=======
          "S3Key": "1ac8a7262a3ae2e42ce590a3e28fa24c54e4e8c7bff13c1ad508878b32af0cba.jar",
>>>>>>> 8a2e425f
        },
        "Description": "Lambda responsible for invocation of StepFunction",
        "Environment": {
          "Variables": {
            "PARTITION_KEY": "JobId",
            "SORT_KEY": "",
            "STATE_MACHINE_ARN": {
              "Ref": "RegisterDeviceWorkflowVLRegisterDeviceStateMachineA6299E55",
            },
          },
        },
        "Handler": "com.amazonaws.videoanalytics.workflow.lambda.TriggerStepFunctionLambda::handleRequest",
        "MemorySize": 1028,
        "Role": {
          "Fn::GetAtt": [
            "RegisterDeviceWorkflowWorkflowVLRegisterDeviceJobTableDDBStreamProcessorLambdaRole567D5326",
            "Arn",
          ],
        },
        "Runtime": "java17",
      },
      "Type": "AWS::Lambda::Function",
    },
    "RegisterDeviceWorkflowWorkflowVLRegisterDeviceJobTableVLRegisterDeviceJobTableStreamProcessorDynamoDBEventSourceWorkflowStackVLRegisterDeviceJobTable3C9351746FD1294A": {
      "Properties": {
        "BatchSize": 10,
        "BisectBatchOnFunctionError": true,
        "DestinationConfig": {
          "OnFailure": {
            "Destination": {
              "Fn::GetAtt": [
                "RegisterDeviceWorkflowWorkflowVLRegisterDeviceJobTableVLRegisterDeviceJobTableStreamDLQEB5F14A7",
                "Arn",
              ],
            },
          },
        },
        "Enabled": true,
        "EventSourceArn": {
          "Fn::GetAtt": [
            "VLRegisterDeviceJobTableA904F593",
            "StreamArn",
          ],
        },
        "FunctionName": {
          "Ref": "RegisterDeviceWorkflowWorkflowVLRegisterDeviceJobTableVLRegisterDeviceJobTableStreamProcessor3042FE4F",
        },
        "MaximumRetryAttempts": 2,
        "StartingPosition": "LATEST",
      },
      "Type": "AWS::Lambda::EventSourceMapping",
    },
    "VLRegisterDeviceJobTableA904F593": {
      "DeletionPolicy": "Retain",
      "Properties": {
        "AttributeDefinitions": [
          {
            "AttributeName": "JobId",
            "AttributeType": "S",
          },
        ],
        "BillingMode": "PAY_PER_REQUEST",
        "DeletionProtectionEnabled": true,
        "KeySchema": [
          {
            "AttributeName": "JobId",
            "KeyType": "HASH",
          },
        ],
        "PointInTimeRecoverySpecification": {
          "PointInTimeRecoveryEnabled": true,
        },
        "SSESpecification": {
          "SSEEnabled": true,
        },
        "StreamSpecification": {
          "StreamViewType": "NEW_AND_OLD_IMAGES",
        },
        "TableClass": "STANDARD",
        "TableName": "VLRegisterDeviceJobTable",
      },
      "Type": "AWS::DynamoDB::Table",
      "UpdateReplacePolicy": "Retain",
    },
  },
  "Rules": {
    "CheckBootstrapVersion": {
      "Assertions": [
        {
          "Assert": {
            "Fn::Not": [
              {
                "Fn::Contains": [
                  [
                    "1",
                    "2",
                    "3",
                    "4",
                    "5",
                  ],
                  {
                    "Ref": "BootstrapVersion",
                  },
                ],
              },
            ],
          },
          "AssertDescription": "CDK bootstrap stack version 6 required. Please run 'cdk bootstrap' with a recent version of the CDK CLI.",
        },
      ],
    },
  },
}
`;<|MERGE_RESOLUTION|>--- conflicted
+++ resolved
@@ -19,7 +19,6 @@
       "Type": "AWS::Logs::LogGroup",
       "UpdateReplacePolicy": "Retain",
     },
-<<<<<<< HEAD
     "ModelSchemaModelSchemaLambda7C0B018C": {
       "DependsOn": [
         "ModelSchemaModelSchemaRoleF2BBA8C0",
@@ -54,9 +53,7 @@
       "Type": "AWS::Lambda::Function",
     },
     "ModelSchemaModelSchemaLambdaLogGroupEEA2E713": {
-=======
     "RegisterDeviceWorkflowFailAndCleanupFvlRegHandlerLogGroupFB8AF6F7": {
->>>>>>> 8a2e425f
       "DeletionPolicy": "Retain",
       "Properties": {
         "LogGroupName": "FailAndCleanupFvlRegHandlerLogGroup",
@@ -202,7 +199,6 @@
           "S3Bucket": "cdk-hnb659fds-assets-123456789012-us-east-1",
           "S3Key": "f93e4547cbac7f4ce906b37e330f99bfb1afa04f8cffa2fd0c755adbf502c5d4.jar",
         },
-<<<<<<< HEAD
         "TableClass": "STANDARD",
         "TableName": "ModelSchemaTable",
       },
@@ -1193,7 +1189,6 @@
           "Size": 10240,
         },
         "Handler": "com.amazon.awsvideoanalyticsvlcontrolplane.videologistics.videoExport.ProcessVideoExportHandler::handleRequest",
-=======
         "Description": "Lambda responsible for cleaning up KVS resources and updating the failure status in ddb.",
         "Environment": {
           "Variables": {
@@ -1202,7 +1197,6 @@
           },
         },
         "Handler": "com.amazonaws.videoanalytics.videologistics.workflow.FailAndCleanupVLDeviceRegistrationHandler::handleRequest",
->>>>>>> 8a2e425f
         "LoggingConfig": {
           "LogGroup": {
             "Ref": "RegisterDeviceWorkflowFailAndCleanupFvlRegHandlerLogGroupFB8AF6F7",
@@ -1367,10 +1361,7 @@
       "Properties": {
         "Code": {
           "S3Bucket": "cdk-hnb659fds-assets-123456789012-us-east-1",
-<<<<<<< HEAD
           "S3Key": "64492df3a07ef1190b9e3c70da2bb6dd5872e1061dc23835e6cf1ed6cfc834fe.jar",
-=======
-          "S3Key": "f93e4547cbac7f4ce906b37e330f99bfb1afa04f8cffa2fd0c755adbf502c5d4.jar",
         },
         "Description": "Lambda responsible for invocation of StepFunction",
         "Environment": {
@@ -1378,7 +1369,6 @@
             "airportCode": "iad",
             "tableName": "VLRegisterDeviceJobTable",
           },
->>>>>>> 8a2e425f
         },
         "Handler": "com.amazonaws.videoanalytics.videologistics.workflow.KVSResourceCreateLambda::handleRequest",
         "LoggingConfig": {
@@ -1719,11 +1709,7 @@
       "Properties": {
         "Code": {
           "S3Bucket": "cdk-hnb659fds-assets-123456789012-us-east-1",
-<<<<<<< HEAD
           "S3Key": "892bfe96aa4e31199846f86909120dab4469f12ea6d597779d0c0ebbbdfa713a.jar",
-=======
-          "S3Key": "1ac8a7262a3ae2e42ce590a3e28fa24c54e4e8c7bff13c1ad508878b32af0cba.jar",
->>>>>>> 8a2e425f
         },
         "Description": "Lambda responsible for invocation of StepFunction",
         "Environment": {
