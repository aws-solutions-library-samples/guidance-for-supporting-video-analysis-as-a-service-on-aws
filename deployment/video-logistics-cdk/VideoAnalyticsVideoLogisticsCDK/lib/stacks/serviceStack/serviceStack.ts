--- conflicted
+++ resolved
@@ -98,7 +98,6 @@
       }),
     });
 
-<<<<<<< HEAD
     const createSnapshotUploadPathRole = createLambdaRole(this, "CreateSnapshotUploadPathRole", [
       new PolicyStatement({
         effect: Effect.ALLOW,
@@ -118,7 +117,19 @@
       runtime: Runtime.JAVA_17,
       //TODO: Update this if any changes are made to the lambda handler path or asset built jar location
       handler: `${VL_ACTIVITY_JAVA_PATH_PREFIX}.CreateSnapshotUploadPathActivity::handleRequest`,
-=======
+      code: Code.fromAsset(LAMBDA_ASSET_PATH),
+      memorySize: 512,
+      timeout: Duration.minutes(5),
+      environment: {
+          ACCOUNT_ID: this.account
+      },
+      role: createSnapshotUploadPathRole,
+      logGroup: new LogGroup(this, "CreateSnapshotUploadPathActivityLogGroup", {
+          retention: RetentionDays.TEN_YEARS,
+          logGroupName: "/aws/lambda/CreateSnapshotUploadPathActivity",
+      }),
+    });
+    
     const getVLRegisterDeviceStatusRole = createLambdaRole(this, "getVLRegisterDeviceStatusRole", [
       new PolicyStatement({
         effect: Effect.ALLOW,
@@ -138,19 +149,12 @@
     const getVLRegisterDeviceStatusLambda = new Function(this, "GetVLRegisterDeviceStatusActivity", {
       runtime: Runtime.JAVA_17,
       handler: `${VL_ACTIVITY_JAVA_PATH_PREFIX}.GetVLRegisterDeviceStatusActivity::handleRequest`,
->>>>>>> 8a2e425f
-      code: Code.fromAsset(LAMBDA_ASSET_PATH),
-      memorySize: 512,
-      timeout: Duration.minutes(5),
-      environment: {
-          ACCOUNT_ID: this.account
-      },
-<<<<<<< HEAD
-      role: createSnapshotUploadPathRole,
-      logGroup: new LogGroup(this, "CreateSnapshotUploadPathActivityLogGroup", {
-          retention: RetentionDays.TEN_YEARS,
-          logGroupName: "/aws/lambda/CreateSnapshotUploadPathActivity",
-=======
+      code: Code.fromAsset(LAMBDA_ASSET_PATH),
+      memorySize: 512,
+      timeout: Duration.minutes(5),
+      environment: {
+          ACCOUNT_ID: this.account
+      },
       role: getVLRegisterDeviceStatusRole,
       logGroup: new LogGroup(this, "GetVLRegisterDeviceStatusActivityLogGroup", {
           retention: RetentionDays.TEN_YEARS,
@@ -184,7 +188,6 @@
       logGroup: new LogGroup(this, "StartVLRegisterDeviceActivityLogGroup", {
           retention: RetentionDays.TEN_YEARS,
           logGroupName: "/aws/lambda/StartVLRegisterDeviceActivity",
->>>>>>> 8a2e425f
       }),
     });
 
@@ -199,15 +202,12 @@
     createLivestreamSessionCfnLambda.overrideLogicalId("CreateLivestreamSessionActivity");
     const createPlaybackSessionCfnLambda = createPlaybackSessionLambda.node.defaultChild as CfnFunction;
     createPlaybackSessionCfnLambda.overrideLogicalId("CreatePlaybackSessionActivity");
-<<<<<<< HEAD
     const createSnapshotUploadPathCfnLambda = createSnapshotUploadPathLambda.node.defaultChild as CfnFunction;
     createSnapshotUploadPathCfnLambda.overrideLogicalId("CreateSnapshotUploadPathActivity");
-=======
     const startVLRegisterDeviceCfnLambda = startVLRegisterDeviceLambda.node.defaultChild as CfnFunction;
     startVLRegisterDeviceCfnLambda.overrideLogicalId("StartVLRegisterDeviceActivity");
     const getVLRegisterDeviceStatusCfnLambda = getVLRegisterDeviceStatusLambda.node.defaultChild as CfnFunction;
     getVLRegisterDeviceStatusCfnLambda.overrideLogicalId("GetVLRegisterDeviceStatusActivity");
->>>>>>> 8a2e425f
 
     // Upload spec to S3
     const originalSpec = new Asset(this, "openApiFile", {
