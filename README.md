# Guidance for Video Analytics Infrastructure on AWS


The Guidance title should be consistent with the title established first in Alchemy.

**Example:** *Guidance for Product Substitutions on AWS*

This title correlates exactly to the Guidance it’s linked to, including its corresponding sample code repository. 


## Table of Contents

List the top-level sections of the README template, along with a hyperlink to the specific section.

### Required

1. [Overview](#overview-required)
    - [Cost](#cost)
2. [Prerequisites](#prerequisites-required)
    - [Operating System](#operating-system-required)
3. [Deployment Steps](#deployment-steps-required)
4. [Deployment Validation](#deployment-validation-required)
5. [Running the Guidance](#running-the-guidance-required)
6. [Next Steps](#next-steps-required)
7. [Cleanup](#cleanup-required)

***Optional***

8. [FAQ, known issues, additional considerations, and limitations](#faq-known-issues-additional-considerations-and-limitations-optional)
9. [Revisions](#revisions-optional)
10. [Notices](#notices-optional)
11. [Authors](#authors-optional)

## Overview 

  This guidance handles the heavy lifting of setting up [**AWS IoT Core**](https://aws.amazon.com/iot-core/) (**IoT Core**) and [**Amazon Kinesis Video Stream**](https://aws.amazon.com/kinesis/video-streams/) (**KVS**) on edge device and in the cloud to provide the infrastructure for video analytics applications. IoT Core and KVS are two required AWS services to build video analytics applications. Customer who aims to use IoT and Amazon KVS to transport video or use [**Amazon API Gateway**](https://aws.amazon.com/api-gateway/) (**API Gateway**) and [**AWS Lambda**](https://aws.amazon.com/lambda/) (**Lambda**) to send AI inference data from edge to cloud is required to invest time to implement device clients to communicate with those services. With this guidance handling the undifferentiated components of video analytics application, it frees up customers time to build applications, such as end-to-end edge to cloud computer vision operations (CVOps) systems, on top of this guidance. 
  
  Below is a list of the default features and optional features provided by this guidance. Default features are available out-of-the-box once resources are deployed. Optional features are provided in sample code format. Customers need to integrate the sample code into the guidance for optional features to work. See [implementation guide](https://implementationguides.kits.eventoutfitters.aws.dev/vanlytcs-infra-1204/ai-ml/video-analytics-infrastructure-on-aws/index.html) for detail instructions.
  
  #### Default features:
  - Livestream and playback videos
  - Forward selected video and inference data from edge device to cloud
  - Provide a preview image captured by the device to display in front-end UI 
  - Provide timestamps information of video to display in front-end UI 

  #### Optional features:
  - Query inference data stored on cloud
  - Export video stored on cloud for end users to download
  - Remote operations. Such as reboot device, firmware update, 
  - Remote configurations. Such as configure image settings and AI settings on device.
  - Device state management
  - Resource clean up
 
  #### Architecture overview ####
  ![guidance architecture](assets/images/video_analytics_infra_architecture.png)

  This guidance is consist of two microservices - device management (DM) and video logistics (VL). DM is responsible for managing device lifecycle and device's authorization and permission to interact with cloud. VL is responsible for transferring video/AI inference data from edge device to cloud. DM and VL features provided in the guidance are orchestrated by edge device binary and Java code deployed to Lambdas. Edge source code implemented in Rust is organized by feature. Loosely speaking, each Rust crate represents a feature in the guidance. Cloud code written in Java is organized based on the two microservices: DM and VL. For the cloud components, each microservice has its API smithy models, Java client, control plane application, and CloudFormation stacks. 

  For detailed information about the APIs and components, see [source/README.md](source/README.md) for comprehensive documentation of API actions, component overview, and build instructions

### Cost 

You are responsible for the cost of the AWS services used while running this Guidance. As of Jan 2025, the cost for running this Guidance with the input parameters in the table below in the US East (N. Virginia) is approximately $50 per month per device. Main cost drivers are the amount of videos and AI events ingested as well as the retention period of the AI events stored. 


| Input parameters  | Value used for cost estimation 
| ----------- | ------------ |
| Device up time  | 24 hrs/day |
| Kinesis Data Stream mode | on-demand | 
| Video bitrate | 1024 Kbps | 
| Number of AI events | 3600 events/day | 
| AI event thumbnail size | 150 KB | 
| AI event retention | 7 days | 
| KVS ingestion retention | 30 days | 


We recommend creating a [Budget](https://docs.aws.amazon.com/cost-management/latest/userguide/budgets-managing-costs.html) through [AWS Cost Explorer](https://aws.amazon.com/aws-cost-management/aws-cost-explorer/) to help manage costs. Prices are subject to change. For full details, refer to the pricing webpage for each AWS service used in this Guidance.

#### Sample Cost Table 

The following table provides a sample cost breakdown of the core AWS services (KVS/KDS/IoT) used in this Guidance with the default parameters in the US East (N. Virginia) Region for one month per device.

| AWS service  | Dimensions | Cost [USD] |
| ----------- | ------------ | ------------ |
<<<<<<< HEAD
| KVS ingestion and storage | ingest videos 24hrs per day, bitrate (average 1024 Kbps), video retention (7 days) | $ 4.43/month |
| KVS livestream | livestream sessions (300 per month ), per livestream session duration (1 hour), TURN usage (100%)| $ 11.88/month |
| KDS ingestion and storage | on-demand mode, Records (3600 per day), Record size (150KB), and data retention (7 days) | $ 30.76/month |
| IoT MQTT messages | Number of messages (100,000 per month ) and Per message size (50 KB) | $ 1.00/month |
| IoT shadow writes | Shadow operations (600 per month ), Payload size per shadow operations (50 KB) | $ 0.04/month |
| API Gateway | Number of requests (1000 per month), Average size of each request (50 KB) | $0.00/month |
| Lambda | Number of requests (1000 per month), Average size of each request (50 KB) | $0.00/month |
| DDB | Table class (Standard), Average item size (all attributes) (1 KB), Data storage size (1 GB) | $0.25/month |
| S3| Standard storage (1 GB per month), Average object size (50 MB), | $0.02/month |

#### Call outs

* None of the optional features in the guidance: device command, device configuration, video export, and query inference are included in the cost estimation provided above. 
* Cost estimation provided for KVS/KDS only includes ingestion and storage but doesn't include the cost of reading data stored in KVS and KDS.
* Estimation does not take into account Free Tier discounts.

#### Cost saving tip

* Save cost by enabling motion-based streaming following the instruction [here](https://github.com/aws-solutions-library-samples/guidance-for-video-analytics-infrastructure-on-aws/blob/develop/source/edge/DEVELOPMENT.md#motion-based-streaming). By default, motion-based Streaming is set to true. When motion-based streaming is set to true, the guidance will only ingest video and AI events data when motion is detected by the camera. 


## Prerequisites 

### Hardware 
An Open Network Video Interface Forum (ONVIF) compliant edge device must be set up to benefit from all features provided in the guidance. In the absence of ONVIF compliant cameras, simulated RTSP stream from recorded mp4 videos can be used. However, when edge process operates in simulated RTSP stream mode, not all features will be present. See [implementation guide]() on detail instructions to run the guidance in simulated RTSP stream mode. 

### Operating System

This deployment has been tested on macOS and Linux operating systems. Follow these steps in order:

1. **AWS Account and CLI Setup**
   - An AWS account with administrative permissions
   - [AWS CLI version 2](https://docs.aws.amazon.com/cli/latest/userguide/getting-started-install.html) installed and configured
   - Configure AWS CLI with your credentials:
     ```bash
     aws configure
     ```

2. **Development Tools**
   - Java Development Kit (JDK) 17 or higher
     ```bash
     # For macOS using Homebrew
     brew install openjdk@17
     
     # For Ubuntu/Debian
     sudo apt update
     sudo apt install openjdk-17-jdk
     
     # For Amazon Linux/RHEL/CentOS
     # Per: https://docs.aws.amazon.com/corretto/latest/corretto-17-ug/amazon-linux-install.html
     sudo yum install java-17-amazon-corretto
     
     # Verify installation
     java -version
     ```
   
   - Node.js (v18 or higher) and npm
     ```bash
     # For macOS using Homebrew
     brew install node@18
     
     # For Ubuntu/Debian
     curl -fsSL https://deb.nodesource.com/setup_18.x | sudo -E bash -
     sudo apt-get install -y nodejs
     
     # For Amazon Linux/RHEL/CentOS
     curl -fsSL https://rpm.nodesource.com/setup_18.x | sudo bash -
     sudo yum install -y nodejs
     
     # Verify installation
     node --version
     npm --version
     ```

3. **GStreamer and KVS Plugin Setup**
   Amazon Kinesis Video Streams (KVS) GStreamer Plugin is required for running and testing the edge binary for video processing.
   
   For detailed information, refer to:
   - [KVS Gstreamer Plugin Producer SDK Documentation](https://github.com/awslabs/amazon-kinesis-video-streams-producer-sdk-cpp/blob/master/README.md)
   - [Linux Setup Guide](https://github.com/awslabs/amazon-kinesis-video-streams-producer-sdk-cpp/blob/master/docs/linux.md)
   - [macOS Setup Guide](https://github.com/awslabs/amazon-kinesis-video-streams-producer-sdk-cpp/blob/master/docs/macos.md)

   1. **Install GStreamer Base Requirements**
      - For macOS:
        ```bash
        brew install pkg-config openssl cmake gstreamer gst-plugins-base \
          gst-plugins-good gst-plugins-bad gst-plugins-ugly log4cplus gst-libav
        ```

      - For Ubuntu/Debian:
        ```bash
        # Install build dependencies
        sudo apt-get install -y cmake m4 git build-essential

        # Install GStreamer and development dependencies
        sudo apt-get install -y \
          libssl-dev libcurl4-openssl-dev liblog4cplus-dev \
          libgstreamer1.0-dev libgstreamer-plugins-base1.0-dev \
          gstreamer1.0-plugins-base-apps gstreamer1.0-plugins-bad \
          gstreamer1.0-plugins-good gstreamer1.0-plugins-ugly \
          gstreamer1.0-tools
        ```

      - For RHEL/CentOS:
        ```bash
        # Install build dependencies
        sudo yum install -y cmake git m4
        sudo yum groupinstall -y 'Development Tools'

        # Install GStreamer and development dependencies
        sudo yum install -y \
          openssl-devel libcurl-devel log4cplus-devel \
          gstreamer1-devel gstreamer1-plugins-base-devel \
          gstreamer1-plugins-good gstreamer1-plugins-bad-free \
          gstreamer1-plugins-ugly-free gstreamer1-tools \
          gstreamer1-plugins-base-tools gstreamer1-plugins-bad-free-devel
        ```

   2. **Build and Install KVS GStreamer Plugin**
      ```bash
      # Clone the KVS Producer SDK
      git clone https://github.com/awslabs/amazon-kinesis-video-streams-producer-sdk-cpp.git
      cd amazon-kinesis-video-streams-producer-sdk-cpp

      # Create and enter build directory
      mkdir -p build
      cd build

      # Configure with GStreamer plugin enabled
      cmake .. -DBUILD_GSTREAMER_PLUGIN=ON

      # Build the plugin
      make
      ```

   3. **Configure Environment**
      Add these to your shell profile (~/.bashrc, ~/.zshrc, etc.):
      ```bash
      # Set AWS credentials
      export AWS_ACCESS_KEY_ID=YourAccessKeyId
      export AWS_SECRET_ACCESS_KEY=YourSecretAccessKey
      # Optional: Set region and session token if needed
      export AWS_DEFAULT_REGION=us-west-2  # Change to your desired region
      export AWS_SESSION_TOKEN=YourSessionToken  # If using temporary credentials

      # Set KVS GStreamer plugin paths
      # Note: Replace /path/to/kvs-producer-sdk with the actual path
      export GST_PLUGIN_PATH=/path/to/kvs-producer-sdk/build
      export LD_LIBRARY_PATH=/path/to/kvs-producer-sdk/open-source/local/lib
      ```

   4. **Verify Installation**
      ```bash
      # Verify GStreamer base installation
      gst-launch-1.0 --version

      # Verify KVS plugin installation
      gst-inspect-1.0 kvssink
      ```

      Expected output for kvssink should show:
      ```
      Factory Details:
        Rank                     primary + 10 (266)
        Long-name                KVS Sink
        Klass                    Sink/Video/Network
        Description              GStreamer AWS KVS plugin
      ```

      The device monitor will show available video devices:
      ```
      Probing devices...

      Device found:
          name  : H264 USB Camera  # Your device name may vary
      ```

   Note: If you get "No such element or plugin 'kvssink'", check that:
   - The build completed successfully
   - GST_PLUGIN_PATH is set correctly
   - You're running the command from the correct directory
   - All required dependencies were installed successfully

4. **AWS CDK CLI**
   ```bash
   npm install -g aws-cdk
   
   # Verify installation
   cdk --version
   ```

5. **Rust Development Environment** (Required for Edge Components)
   - Install Rust and Cargo
     ```bash
     curl --proto '=https' --tlsv1.2 -sSf https://sh.rustup.rs | sh
     source $HOME/.cargo/env
     
     # Verify installation
     rustc --version
     cargo --version
     ```
   
   - Install Cross (for cross-compilation)
     ```bash
     cargo install cross --git https://github.com/cross-rs/cross
     ```
    Note, cross compiling edge binary depends on Gstreamer. Refer to previous section Install GStreamer Base Requirements for its installation. 
6. **Additional Tools**
   - Git
     ```bash
     # For macOS using Homebrew
     brew install git
     
     # For Ubuntu/Debian
     sudo apt install git
     
     # For Amazon Linux/RHEL/CentOS
     sudo yum install git
     
     # Verify installation
     git --version
     ```
   
   - AWS Systems Manager Session Manager plugin (for camera access)
     ```bash
     # For macOS
     curl "https://s3.amazonaws.com/session-manager-downloads/plugin/latest/mac/sessionmanager-bundle.zip" -o "sessionmanager-bundle.zip"
     unzip sessionmanager-bundle.zip
     sudo ./sessionmanager-bundle/install -i /usr/local/sessionmanagerplugin -b /usr/local/bin/session-manager-plugin
     
     # For Linux
     curl "https://s3.amazonaws.com/session-manager-downloads/plugin/latest/linux_64bit/session-manager-plugin.rpm" -o "session-manager-plugin.rpm"
     sudo yum install -y session-manager-plugin.rpm
     
     # Verify installation
     session-manager-plugin --version
     ```

7. **Project Setup**
   ```bash
   # Clone the repository
   git clone <repository-url>
   cd guidance-for-video-analytics-infrastructure-on-aws
   
   # Install dependencies for deployment
   cd deployment
   npm install
   
   # Build common constructs
   cd common-constructs/VideoAnalyticsCommonConstruct
   npm install
   npm run build
   
   # Return to root directory
   cd ../../..
   ```

8. **Environment Configuration**
   ```bash
   # Set required environment variables
   export AWS_REGION=<your-preferred-region>  # e.g., us-east-1
   ```

### Required AWS Account Permissions

The deployment requires an AWS account with permissions to create and manage the following services:
- AWS Lambda
- Amazon API Gateway
- Amazon S3
- Amazon DynamoDB
- AWS IoT Core
- Amazon Kinesis Video Streams
- AWS Systems Manager
- AWS IAM (for creating roles and policies)

### Network Requirements
- Outbound internet access for downloading dependencies and accessing AWS services
- If working with cameras:
  - Access to port 80 (ONVIF)
  - Access to port 554 (RTSP)
  - Proper network configuration to allow communication between edge devices and AWS cloud services

## Deployment Steps

> For detailed deployment instructions and build steps, see the [deployment/README.md](deployment/README.md).

1. **Device Management (deployment/device-management-cdk/)**
   - Handles device registration, management, and monitoring
   - Components:
     - Bootstrap Stack: Initial setup and shared resources
     - Workflow Stack: Device management workflows
     - Service Stack: Core Video Analytics Async Device Management services

2. **Video Logistics (deployment/video-logistics-cdk/)**
   - Manages video processing and analytics
   - Components:
     - Bootstrap Stack: Initial setup
     - Timeline Stack: Video timeline management
     - OpenSearch Stack: Search and analytics
     - Bulk Inference Stack: Video processing
     - Workflow Stack: Video processing workflows
     - Service Stack: Core Video Analytics Async Video Logistics Processing services

### Environment Variables

The deployment uses either explicitly set deployment variables OR falls back to default variables:

```bash
# Option 1: Set deployment-specific variables
export CDK_DEPLOY_ACCOUNT=your_aws_account_id
export CDK_DEPLOY_REGION=your_aws_region

# OR

# Option 2: Use default variables
export CDK_DEFAULT_ACCOUNT=your_aws_account_id
export CDK_DEFAULT_REGION=your_aws_region
```

The stack will use variables in this order:
1. `CDK_DEPLOY_ACCOUNT/REGION` if set
2. `CDK_DEFAULT_ACCOUNT/REGION` if set
3. Default values:
   - Region: us-east-1 (Device Management) or us-west-2 (Video Logistics)
   - Account: "YOUR_DEFAULT_ACCOUNT"

### Deployment Process

1. **Clone the Repository**
   ```bash
   git clone <repository-url>
   cd guidance-for-video-analytics-infrastructure-on-aws
   ```

2. **Install Global Dependencies**
   ```bash
   npm install -g aws-cdk typescript
   ```

3. **Install Project Dependencies**
   ```bash
   cd deployment
   npm install
   ```

4. **Build Common Constructs(Used for both Device Management and Video Logistics)**
   ```bash
   cd common-constructs/VideoAnalyticsCommonConstruct
   npm install
   npm run build
   ```

5. **Deploy Device Management Infrastructure**
   ```bash
   cd ../../device-management-cdk/VideoAnalyticsDeviceManagementCDK
   npm install
   
   # Update snapshot tests if needed
   npm run test -- -u
   
   # Build and synthesize CloudFormation
   npm run build
   cdk synth

   # Bootstrap CDK if needed(1st time only)
   cdk bootstrap
   
   # Deploy stacks in order
   cdk deploy DeviceManagementBootstrapStack
   cdk deploy DeviceManagementWorkflowStack
   cdk deploy DeviceManagementServiceStack
   ```

6. **Deploy Video Logistics Infrastructure**
   ```bash
   cd ../../video-logistics-cdk/VideoAnalyticsVideoLogisticsCDK
   npm install
   
   # Update snapshot tests if needed
   npm run test -- -u
   
   # Build and synthesize CloudFormation
   npm run build
   cdk synth

   # Bootstrap CDK if needed(1st time only)
   cdk bootstrap
   
   # Deploy stacks in order
   cdk deploy VideoLogisticsBootstrapStack
   cdk deploy VideoLogisticsTimelineStack
   cdk deploy VideoLogisticsOpensearchStack
   cdk deploy VideoLogisticsBulkInferenceStack
   cdk deploy VideoLogisticsWorkflowStack
   cdk deploy VideoLogisticsServiceStack
   ```

## Deployment Validation

After deploying both Device Management and Video Logistics stacks, verify the deployment by checking the following resources:

### Device Management CloudFormation Stack Verification

Verify the following CloudFormation stacks are deployed successfully:

```bash
# Verify all Device Management stacks status
aws cloudformation describe-stacks \
  --query 'Stacks[?contains(StackName, `DeviceManagement`)].{Name:StackName,Status:StackStatus}' \
  --output table
```

Check for the following stacks with status "CREATE_COMPLETE":

1. **Bootstrap Stack**
   - Stack name: `DeviceManagementBootstrapStack`
   ```bash
   aws cloudformation describe-stacks \
     --stack-name DeviceManagementBootstrapStack \
     --query 'Stacks[0].{Name:StackName,Status:StackStatus,Outputs:Outputs}'
   ```

2. **Core Components**
   - Stack name: `DeviceManagementServiceStack`
   ```bash
   aws cloudformation describe-stacks \
     --stack-name DeviceManagementServiceStack \
     --query 'Stacks[0].{Name:StackName,Status:StackStatus,Outputs:Outputs}'
   ```

3. **Workflow Components**
   - Stack name: `DeviceManagementWorkflowStack`
   ```bash
   aws cloudformation describe-stacks \
     --stack-name DeviceManagementWorkflowStack \
     --query 'Stacks[0].{Name:StackName,Status:StackStatus,Outputs:Outputs}'
   ```

You can verify individual stack resources using:
```bash
# Replace STACK_NAME with the specific stack name
aws cloudformation describe-stack-resources \
  --stack-name STACK_NAME \
  --query 'StackResources[].{LogicalID:LogicalResourceId,Type:ResourceType,Status:ResourceStatus}'
```

### Video Logistics CloudFormation Stack Verification

Verify the following CloudFormation stacks are deployed successfully:

```bash
# Verify all Video Logistics stacks status
aws cloudformation describe-stacks \
  --query 'Stacks[?contains(StackName, `VideoLogistics`)].{Name:StackName,Status:StackStatus}' \
  --output table
```

Check for the following stacks with status "CREATE_COMPLETE":

1. **Bootstrap Stack**
   - Stack name: `VideoLogisticsBootstrapStack`
   ```bash
   aws cloudformation describe-stacks \
     --stack-name VideoLogisticsBootstrapStack \
     --query 'Stacks[0].{Name:StackName,Status:StackStatus,Outputs:Outputs}'
   ```
2. **Core Infrastructure**
   - Stack name: `VideoLogisticsOpensearchStack`
   - Stack name: `VideoLogisticsTimelineStack`
   - Stack name: `VideoLogisticsServiceStack`

3. **Processing Components**
   - Stack name: `VideoLogisticsBulkInferenceStack`
   - Stack name: `VideoLogisticsVideoExportStack`
   - Stack name: `VideoLogisticsWorkflowStack`

4. **Management Components**
   - Stack name: `VideoLogisticsSchedulerStack`
   - Stack name: `VideoLogisticsForwardingRulesStack`

You can verify individual stack details using:
```bash
# Replace STACK_NAME with the specific stack name
aws cloudformation describe-stack-resources \
  --stack-name STACK_NAME \
  --query 'StackResources[].{LogicalID:LogicalResourceId,Type:ResourceType,Status:ResourceStatus}'
```

### API Gateway Endpoints Verification

After deployment, you should see two API Gateway endpoints in the AWS Console:

![API Gateway Endpoints](assets/images/api-gateway-endpoints.png)

The endpoints should show:
- VideoAnalyticsDeviceManagementAPIGateway (Edge-optimized REST API)
- VideoAnalyticsVideoLogisticsAPIGateway (Edge-optimized REST API)

These endpoints are used for device management and video logistics operations respectively.

You can verify these endpoints using AWS CLI:

#### Device Management API
```bash
# List API Gateway APIs and find VideoAnalyticsDeviceManagementAPIGateway
aws apigateway get-rest-apis \
  --query 'items[?contains(name, `VideoAnalyticsDeviceManagementAPIGateway`)].{Name:name,ID:id}'

# Get the API ID from above command output and verify stages
export DM_API_ID=<api-id-from-above>
aws apigateway get-stages --rest-api-id $DM_API_ID

# Verify API resources and methods
aws apigateway get-resources --rest-api-id $DM_API_ID \
  --query 'items[?contains(name, `VideoAnalyticsDeviceManagementAPIGateway`)].{Name:name,Type:type}'
```

Expected output should show:
- API named "VideoAnalyticsDeviceManagementAPIGateway"
- Stage "prod" deployed
- Resources for device management operations

#### Video Logistics API
```bash
# List API Gateway APIs and find VideoAnalyticsVideoLogisticsAPIGateway
aws apigateway get-rest-apis \
  --query 'items[?contains(name, `VideoAnalyticsVideoLogisticsAPIGateway`)].{Name:name,ID:id}'

# Get the API ID from above command output and verify stages
export VL_API_ID=<api-id-from-above>
aws apigateway get-stages --rest-api-id $VL_API_ID

# Verify API resources and methods
aws apigateway get-resources --rest-api-id $VL_API_ID
```

Expected output should show:
- API named "VideoAnalyticsVideoLogisticsAPIGateway"
- Stage "prod" deployed
- Resources for video processing operations

### Test API Endpoints

After verifying the API Gateway deployments, you can test the endpoints:

```bash
# Get Device Management API endpoint
export DM_API_ENDPOINT=$(aws apigateway get-rest-apis \
  --query 'items[?contains(name, `VideoAnalyticsDeviceManagementAPIGateway`)].{endpoint:endpoint}' \
  --output text)

# Get Video Logistics API endpoint
export VL_API_ENDPOINT=$(aws apigateway get-rest-apis \
  --query 'items[?contains(name, `VideoAnalyticsVideoLogisticsAPIGateway`)].{endpoint:endpoint}' \
  --output text)

# Test Device Management health check endpoint
curl -X GET "${DM_API_ENDPOINT}/prod/health"

# Test Video Logistics health check endpoint
curl -X GET "${VL_API_ENDPOINT}/prod/health"
```

Both health check endpoints should return a successful response indicating the APIs are properly deployed and functioning.

### Additional Verification Steps

- Check CloudWatch Logs for any deployment errors
- Verify IAM roles and policies are correctly created
- Ensure all Lambda functions are deployed and configured
- Check DynamoDB tables are created with correct schemas
- Verify S3 buckets are created with proper permissions

If any of these verification steps fail, check the CloudFormation stack events and CloudWatch logs for error details.

## Running the Guidance

### Guidance inputs

Most API calls can be made within package for functional integration with your guidance project. Below are examples of API request and response bodies for all APIs included in this guidance. 

#### Device Registration
##### `POST /start-create-device/{deviceId}` - Start device registration process
- API input example
  ```json
  {
    "certificateId": "b2916b9d0ed02f98126789d23ce7a73ec030b68584245ed68838cf166287943a"  // required
  }
  ```
- API output example
  ```json
  {
    "jobId": "92fdb31b-c984-4e7d-b20e-a1f0f6724989"
  }
  ```
##### `POST /get-create-device-status/{jobId}` - Get status of device registration
- No API input body required
- API output example
  ```json
  {
    "jobId": "92fdb31b-c984-4e7d-b20e-a1f0f6724989",
    "deviceId": "example-device-id",
    "status": "COMPLETED",
    "createTime":"2025-01-15T20:54:27.000Z", // ISO 8601 date-time format
    "modifiedTime":"2025-01-15T20:54:27.000Z" // ISO 8601 date-time format
  }
  ```

#### Device Operations
##### `POST /get-device/{deviceId}` - Get device information
- No API input body required
- API output example
  ```json
  {
    "deviceId": "example-device-id",
    "deviceGroupIds": [],
    "deviceMetaData": {
      "ipAddress": {},
      "deviceStatus": {
        "deviceState": "ENABLED",
        "deviceConnection": {
          "status": false
        },
        "cloudVideoStreaming": [
          {}
        ],
        "storage": [
          {}
        ]
      }
    },
    "deviceCapabilities": {},
    "deviceSettings": {},
    "createdAt": "2025-01-15T20:54:27.000Z"  // ISO 8601 date-time format
  }
  ```
##### `POST /get-device-shadow/{deviceId}` - Get device shadow (current state)
- API input example
  ```json
  {
    "shadowName": "provision"  
  }
  ```
- API output example
  ```json
  {
    "shadowPayload": {
      "shadowName": "provision",
      "stateDocument": {
        "loggerSettings": {
          "logLevel":"INFO",
          "syncFrequency":300,
          "isEnabled":true
        },
        "enabled":true
      }
    }
  }
  ```
##### `POST /update-device-shadow/{deviceId}` - Update device shadow (desired state)
- API input example
  ```json
  {
    "shadowPayload": {
      "shadowName": "provision",
      "stateDocument": {
        "loggerSettings": {
          "logLevel":"ERROR",
          "syncFrequency":500,
          "isEnabled":true
        },
        "enabled":true
      }
    }
  }
  ```
- API output example
  ```json
  {
    "deviceId": "example-device-id"
  }
  ```

#### Device Registration
##### `POST /get-vl-register-device-status/{jobId}` - Get status of video logistics registration
- No API input body required
- API output example
  ```json
  {
    "jobId": "92fdb31b-c984-4e7d-b20e-a1f0f6724989",
    "deviceId": "example-device-id",
    "status": "COMPLETED",
    "createTime":"2025-01-15T22:32:05.197Z",
    "modifiedTime":"2025-01-15T22:32:05.197Z",
    "kvsStreamArns": ["arn:aws:kinesisvideo:us-west-2:123456789012:stream/my-stream-name/1705359125197"]
  }
  ```

#### Livestreaming
##### `POST /create-livestream-session` - Create a new livestream session
- API input example
  ```json
  {
    "deviceId": "example-device-id",
    "clientId": "example-client-id"  
  }
  ```
- API output example
  ```json
  {
    "sessionId": "e2d2367f-d2a2-4d65-aba1-f1500b7c9aee",
    "clientId": "example-client-id",
    "iceServers": [
      {
        "password": "6cX7qPV8oWfwc42r9BN3",
        "ttl": 300.0,
        "uris": [
          "turn:54.148.x.x:443?transport=udp",
          "turns:54.148.x.x:443?transport=tcp"
        ],
        "username": "1705363200:kvs/teststream"
      }
    ],
    "signalingChannelURL": "string"
  }
  ```

#### Playback
##### `POST /create-playback-session` - Create a new playback session
- API input example
  ```json
  {
    "deviceId": "example-device-id",
    "startTime": "2025-01-15T22:00:00Z",  // ISO 8601 date-time format
    "endTime": "2025-01-15T23:00:00Z"     // ISO 8601 date-time format
  }
  ```
- API output example
  ```json
  {
    "streamSources": [
      {
        "sourceType": "HLS",
        "source": {
          "hLSStreamingURL": "https://b-35e552df.kinesisvideo.us-west-2.amazonaws.com/hls/v1/getHLSMasterPlaylist.m3u8?SessionToken=CiBSZUrGzxlWR3UEqiWYo8eon66Muc6e23MwiET2QxjZfBIQ8KU4EzBzba8K1wlzIbMxkhoZxY1u5YxwBbsnqQefljlUsyVVjryz0C9b2SIgSZ2-kM9f2iKhAHK9q3Z0hM96kb2mDxVTdkqJTXhRiJw~"
        }
      }
    ]
  }
  ```
  
#### Video Timeline
##### `POST /list-video-timelines` - List available video timelines
- API input example
  ```json
  {
    "deviceId": "example-device-id",
    "startTime": "2024-02-20T00:00:00Z", // ISO 8601 date-time format
    "endTime": "2024-02-20T01:00:00Z", // ISO 8601 date-time format
    "timeIncrement": 5,
    "timeIncrementUnits": "MINUTES",       
    "nextToken": "eyJkZXZpY2VJZCI6ImQxMjMiLCJ0aW1lc3RhbXAiOjE2OTc4Mjc5MjB9" // optional pagination token
  }
  ```
- API output example
  ```json
  {
    "deviceId": "example-device-id",
    "startTime": "2024-01-16T12:00:00Z",
    "endTime": "2024-01-16T13:00:00Z",
    "timeIncrement": 5,
    "timeIncrementUnits": "MINUTES",
    "videoTimelines": [
      {
        "cloudDensity": 0.0,
        "deviceDensity": 0.0
      },
      {
        "cloudDensity": 0.0,
        "deviceDensity": 0.0
      },
      {
        "cloudDensity": 0.6942166686058044,
        "deviceDensity": 0.0
      },
      {
        "cloudDensity": 0.9998166561126709,
        "deviceDensity": 0.0
      }
    ],
    "nextToken": "eyJkZXZpY2VJZCI6ImQxMjMiLCJ0aW1lc3RhbXAiOjE2OTc4Mjc5MjB9"
  }
  ```
##### `POST /list-detailed-video-timeline` - Get detailed video timeline information
- API input example
  ```json
  {
    "deviceId": "example-device-id",
    "startTime": "2024-01-16T12:00:00Z",  // ISO 8601 date-time format
    "endTime": "2024-01-16T13:00:00Z",    // ISO 8601 date-time format
    "nextToken": "eyJkZXZpY2VJZCI6ImQxMjMiLCJ0aW1lc3RhbXAiOjE2OTc4Mjc5MjB9"                  // optional pagination token
  }
  ```
- API output example
  ```json
  {
    "deviceId": "example-device-id",
    "startTime": "2024-01-16T12:00:00Z",
    "endTime": "2024-01-16T13:00:00Z",
    "detailedVideoTimeline": {
      "cloud" : [
        {
          "startTime": "2022-07-18T20:10:05",
          "endTime": "2022-07-18T20:10:21"
        },
        {
          "startTime": "2022-07-18T20:22:15",
          "endTime": "2022-07-18T20:27:19"
        }
        {
          "startTime": "2022-07-18T22:50:02",
          "endTime": "2022-07-18T22:56:06"
        }
      ],
      "device": [
        {
          "startTime": "2022-07-18T20:10:05",
          "endTime": "2022-07-18T20:10:13"
        } 
      ]
    },
    "nextToken": "eyJkZXZpY2VJZCI6ImQxMjMiLCJ0aW1lc3RhbXAiOjE2OTc4Mjc5MjB9"
  }
  ```

### Commands to run

#### Guidance Cloud

Deploy resources from the guidance package

1. Checkout https://github.com/aws-solutions-library-samples/guidance-for-video-analytics-infrastructure-on-aws
2. Build the service from source code
3. Deploy the necessary resources from the deployment folder - Video Logistics and Device Management

#### Process 2

References for spinning up process 2 can be found [here](./source/edge/DEVELOPMENT.md). Execute process 2 with the required config file parameter. A sample `Yaml` config file has been included with the source code.

To execute, enter the following command

```
cargo run -- -c <path to config file>
```

### Expected output 
When the process 2 is successfully running, you should see output similar to this in your terminal:
```
[2024-01-17T10:15:32Z INFO  edge_process] Reading configuration from ./config.yaml
[2024-01-17T10:15:32Z INFO  edge_process] Setting up directory at guidance-for-video-analytics-infrastructure-on-aws/source/edge
[2024-01-17T10:15:32Z INFO  edge_process] Initializing tracing/logging system
[2024-01-17T10:15:33Z INFO  edge_process] Establishing IoT MQTT connection
[2024-01-17T10:15:33Z INFO  edge_process] Connected to IoT Core
[2024-01-17T10:15:33Z DEBUG edge_process] Devices found: example-device-id
[2024-01-17T10:15:33Z INFO  edge_process] Device IP found: 10.123.456.7
[2024-01-17T10:15:33Z INFO  edge_process] Checking for pending IoT job executions
[2024-01-17T10:15:33Z INFO  edge_process] Setting up device model
[2024-01-17T10:15:33Z INFO  edge_process] Getting video encoder configurations
[2024-01-17T10:15:33Z INFO  edge_process] Publishing video settings to IoT Core
[2024-01-17T10:15:33Z INFO  edge_process] Setting up thumbnail services URI
[2024-01-17T10:15:33Z INFO  edge_process] Bootstrapping thumbnail services
[2024-01-17T10:15:33Z INFO  edge_process] Initializing snapshot client
[2024-01-17T10:15:34Z INFO  edge_process] Setting up streaming services URI
[2024-01-17T10:15:34Z INFO  edge_process] Bootstrapping streaming services
[2024-01-17T10:15:34Z INFO  edge_process] Getting stream URI
[2024-01-17T10:15:34Z INFO  edge_process] Setting up RTSP URL
[2024-01-17T10:15:34Z INFO  edge_process] Initializing WebRTC state machine
```

### Output description
Successfully executing process 2 from cargo starts the communication to the cloud resources that have been deployed in your AWS account. You can now access livestream sessions, snapshots, etc. in your cloud resources through the AWS Console. For further monitoring and management of your video analytics infrastructure, you can also access the deployed Lambda functions and S3 buckets through their respective AWS Console interfaces."

## Next Steps

You can enhance this Video Analytics Infrastructure Guidance according to your requirements in several ways:

1. **Customize Video Processing Pipeline**
   - Modify the video processing parameters in the Video Logistics component
   - Add custom video analytics models to the inference pipeline
   - Implement additional video processing stages

2. **Enhance Device Management**
   - Add custom device authentication mechanisms
   - Implement additional device monitoring metrics
   - Create custom device groups and management policies

3. **Extend Analytics Capabilities**
   - Integrate additional AWS AI/ML services
   - Implement custom analytics algorithms
   - Add real-time analytics processing

4. **Scale Infrastructure**
   - Adjust auto-scaling parameters for various components
   - Optimize OpenSearch domain configuration
   - Modify DynamoDB capacity settings

5. **Customize Timeline Management**
   - Implement custom video timeline indexing
   - Add additional metadata fields
   - Enhance search capabilities

## Cleanup

To delete all resources deployed by this Guidance, follow these steps:

1. **Empty S3 Buckets**
   The following S3 buckets must be emptied before stack deletion. Replace `ACCOUNT_ID` with your AWS account ID and `REGION` with your deployment region:
   ```bash
   # Empty the Video Analytics Timeline bucket
   aws s3 rm s3://videoanalytics-timeline-bucket-REGION-ACCOUNT_ID --recursive
   
   # Empty the Timeline bucket server access logs
   aws s3 rm s3://videoanalytics-timeline-bucket-REGION-ACCOUNT_ID--ServerAccessLogs --recursive
   
   # Empty the Image Upload bucket
   aws s3 rm s3://video-analytics-image-upload-bucket-ACCOUNT_ID-REGION --recursive
   ```

2. **Delete Video Logistics Stacks**
   ```bash
   cd deployment/video-logistics-cdk/VideoAnalyticsVideoLogisticsCDK
   cdk destroy VideoLogisticsServiceStack
   cdk destroy VideoLogisticsWorkflowStack
   cdk destroy VideoLogisticsBulkInferenceStack
   cdk destroy VideoLogisticsOpensearchStack
   cdk destroy VideoLogisticsTimelineStack
   cdk destroy VideoLogisticsBootstrapStack
   ```

3. **Delete Device Management Stacks**
   ```bash
   cd deployment/device-management-cdk/VideoAnalyticsDeviceManagementCDK
   cdk destroy DeviceManagementServiceStack
   cdk destroy DeviceManagementWorkflowStack
   cdk destroy DeviceManagementBootstrapStack
   ```

Note: The stacks must be deleted in the reverse order of their deployment to ensure proper dependency handling. If you encounter any issues during deletion, check the CloudFormation console for error messages and ensure all dependencies are properly removed.

## FAQ, known issues, additional considerations, and limitations

### FAQ

1. **What AWS services does Video Analytics Solution use?**
   - AWS IoT Core for device management and shadows
   - Amazon API Gateway for REST APIs
   - AWS Lambda for serverless compute
   - Amazon DynamoDB for state management
   - Amazon Kinesis Video Streams for video ingestion
   - Amazon OpenSearch for video metadata search
   - Amazon S3 for media storage
   - AWS Step Functions for workflow orchestration

2. **How are operations handled?**
   - Long-running operations are handled asynchronously
   - Each operation returns a job ID for status tracking
   - Status can be checked via dedicated endpoints
   - See [deployment README](deployment/README.md) for the async workflow architecture

3. **What are the prerequisites?**
   - Edge device must be set up with ONVIF-compatible camera
   - Device registration must be completed first
   - AWS account with appropriate permissions
   - Network connectivity for device communication

### Known Issues and Limitations

1. **Service Quotas and Limits**
   - IoT Core limits on device connections and message size
   - API Gateway throttling limits (default 10,000 requests per second)
   - Lambda concurrent execution limits
   - DynamoDB throughput based on provisioned capacity
   - Kinesis Video Streams data retention period

2. **Resource Requirements**
   - Creates public API endpoints required for device communication
   - Requires IAM roles with specific permissions for:
     - API Gateway CloudWatch logging
     - Lambda access to IoT Core, DynamoDB, and KVS
     - Step Functions workflow execution
   - Creates CloudWatch log groups for monitoring

3. **Operational Constraints**
   - Device shadow updates may have latency
   - Video processing times depend on file size
   - Network ports 80 (ONVIF) and 554 (RTSP) must be accessible
   - Real-time streaming requires stable connection

### Additional Considerations

1. **Security**
   - All API endpoints require AWS IAM authentication
   - Device credentials are managed through IoT Core
   - CloudWatch logs contain operational data
   - Consider enabling AWS WAF for API protection

2. **Cost Factors**
   _(Pricing information as of January 16, 2025)_
   - IoT Core charges:
     - Connection charges: $0.08 per million minutes of connection
     - Messaging charges: $1.00 per million messages (5KB message size)
     - Device shadow updates: $1.25 per million operations
     - [AWS IoT Core Pricing](https://aws.amazon.com/iot-core/pricing/)
   - API Gateway costs:
     - REST API calls: $3.50 per million requests
     - Data transfer out: Varies by region and volume
     - [Amazon API Gateway Pricing](https://aws.amazon.com/api-gateway/pricing/)
   - Lambda costs:
     - Invocation: $0.20 per million requests
     - Compute time: $0.0000166667 per GB-second
     - Consider concurrent execution limits
     - [AWS Lambda Pricing](https://aws.amazon.com/lambda/pricing/)
   - DynamoDB costs:
     - On-demand capacity: Pay per request
     - Storage: $0.25 per GB per month
     - Backup storage: Additional charges apply
     - [Amazon DynamoDB Pricing](https://aws.amazon.com/dynamodb/pricing/)
   - Kinesis Video Streams:
     - Input: $0.017 per GB
     - Storage: $0.023 per GB per month
     - Output: $0.017 per GB
     - [Amazon Kinesis Video Streams Pricing](https://aws.amazon.com/kinesis/video-streams/pricing/)
   - OpenSearch Service:
     - Instance hours: Varies by instance type
     - Storage: EBS volume charges apply
     - Recommend t3.small.search for dev/test
     - [Amazon OpenSearch Service Pricing](https://aws.amazon.com/opensearch-service/pricing/)
   - CloudWatch:
     - Log ingestion: $0.50 per GB
     - Log storage: $0.03 per GB per month
     - Set appropriate retention periods
     - [Amazon CloudWatch Pricing](https://aws.amazon.com/cloudwatch/pricing/)

   Cost Optimization Tips:
   - Monitor usage patterns and adjust capacity accordingly
   - Implement lifecycle policies for log and video retention
   - Use appropriate instance sizes for workload
   - Consider implementing data archival strategies
   - Enable cost allocation tags for tracking
   - For more cost optimization strategies, visit [AWS Cost Optimization](https://aws.amazon.com/aws-cost-management/aws-cost-optimization/)

For any feedback, questions, or suggestions, please use the issues tab under this repo.

## Notices

Customers are responsible for making their own independent assessment of the information in this Guidance. This Guidance: (a) is for informational purposes only, (b) represents AWS current product offerings and practices, which are subject to change without notice, and (c) does not create any commitments or assurances from AWS and its affiliates, suppliers or licensors. AWS products or services are provided "as is" without warranties, representations, or conditions of any kind, whether express or implied. AWS responsibilities and liabilities to its customers are controlled by AWS agreements, and this Guidance is not part of, nor does it modify, any agreement between AWS and its customers.
=======
| Amazon API Gateway | 1,000,000 REST API calls per month  | $ 3.50month |
| Amazon Cognito | 1,000 active users per month without advanced security feature | $ 0.00 |

## Prerequisites (required)

### Operating System (required)

- Talk about the base Operating System (OS) and environment that can be used to run or deploy this Guidance, such as *Mac, Linux, or Windows*. Include all installable packages or modules required for the deployment. 
- By default, assume Amazon Linux 2/Amazon Linux 2023 AMI as the base environment. All packages that are not available by default in AMI must be listed out.  Include the specific version number of the package or module.

**Example:**
“These deployment instructions are optimized to best work on **<Amazon Linux 2 AMI>**.  Deployment in another OS may require additional steps.”

- Include install commands for packages, if applicable.


### Third-party tools (If applicable)

*List any installable third-party tools required for deployment.*


### AWS account requirements (If applicable)

*List out pre-requisites required on the AWS account if applicable, this includes enabling AWS regions, requiring ACM certificate.*

**Example:** “This deployment requires you have public ACM certificate available in your AWS account”

**Example resources:**
- ACM certificate 
- DNS record
- S3 bucket
- VPC
- IAM role with specific permissions
- Enabling a Region or service etc.


### aws cdk bootstrap (if sample code has aws-cdk)

<If using aws-cdk, include steps for account bootstrap for new cdk users.>

**Example blurb:** “This Guidance uses aws-cdk. If you are using aws-cdk for first time, please perform the below bootstrapping....”

### Service limits  (if applicable)

<Talk about any critical service limits that affect the regular functioning of the Guidance. If the Guidance requires service limit increase, include the service name, limit name and link to the service quotas page.>

### Supported Regions (if applicable)

<If the Guidance is built for specific AWS Regions, or if the services used in the Guidance do not support all Regions, please specify the Region this Guidance is best suited for>


## Deployment Steps (required)

Deployment steps must be numbered, comprehensive, and usable to customers at any level of AWS expertise. The steps must include the precise commands to run, and describe the action it performs.

* All steps must be numbered.
* If the step requires manual actions from the AWS console, include a screenshot if possible.
* The steps must start with the following command to clone the repo. ```git clone xxxxxxx```
* If applicable, provide instructions to create the Python virtual environment, and installing the packages using ```requirement.txt```.
* If applicable, provide instructions to capture the deployed resource ARN or ID using the CLI command (recommended), or console action.

 
**Example:**

1. Clone the repo using command ```git clone xxxxxxxxxx```
2. cd to the repo folder ```cd <repo-name>```
3. Install packages in requirements using command ```pip install requirement.txt```
4. Edit content of **file-name** and replace **s3-bucket** with the bucket name in your account.
5. Run this command to deploy the stack ```cdk deploy``` 
6. Capture the domain name created by running this CLI command ```aws apigateway ............```



## Deployment Validation  (required)

<Provide steps to validate a successful deployment, such as terminal output, verifying that the resource is created, status of the CloudFormation template, etc.>


**Examples:**

* Open CloudFormation console and verify the status of the template with the name starting with xxxxxx.
* If deployment is successful, you should see an active database instance with the name starting with <xxxxx> in        the RDS console.
*  Run the following CLI command to validate the deployment: ```aws cloudformation describe xxxxxxxxxxxxx```



## Running the Guidance (required)

<Provide instructions to run the Guidance with the sample data or input provided, and interpret the output received.> 

This section should include:

* Guidance inputs
* Commands to run
* Expected output (provide screenshot if possible)
* Output description



## Next Steps (required)

Provide suggestions and recommendations about how customers can modify the parameters and the components of the Guidance to further enhance it according to their requirements.


## Cleanup (required)

- Include detailed instructions, commands, and console actions to delete the deployed Guidance.
- If the Guidance requires manual deletion of resources, such as the content of an S3 bucket, please specify.



## FAQ, known issues, additional considerations, and limitations (optional)


**Known issues (optional)**

<If there are common known issues, or errors that can occur during the Guidance deployment, describe the issue and resolution steps here>


**Additional considerations (if applicable)**

<Include considerations the customer must know while using the Guidance, such as anti-patterns, or billing considerations.>

**Examples:**

- “This Guidance creates a public AWS bucket required for the use-case.”
- “This Guidance created an Amazon SageMaker notebook that is billed per hour irrespective of usage.”
- “This Guidance creates unauthenticated public API endpoints.”


Provide a link to the *GitHub issues page* for users to provide feedback.


**Example:** *“For any feedback, questions, or suggestions, please use the issues tab under this repo.”*

## Revisions (optional)

Document all notable changes to this project.

Consider formatting this section based on Keep a Changelog, and adhering to Semantic Versioning.

## Notices (optional)

Include a legal disclaimer

**Example:**
*Customers are responsible for making their own independent assessment of the information in this Guidance. This Guidance: (a) is for informational purposes only, (b) represents AWS current product offerings and practices, which are subject to change without notice, and (c) does not create any commitments or assurances from AWS and its affiliates, suppliers or licensors. AWS products or services are provided “as is” without warranties, representations, or conditions of any kind, whether express or implied. AWS responsibilities and liabilities to its customers are controlled by AWS agreements, and this Guidance is not part of, nor does it modify, any agreement between AWS and its customers.*


## Authors (optional)

Name of code contributors.
>>>>>>> d14e152c
<|MERGE_RESOLUTION|>--- conflicted
+++ resolved
@@ -82,7 +82,6 @@
 
 | AWS service  | Dimensions | Cost [USD] |
 | ----------- | ------------ | ------------ |
-<<<<<<< HEAD
 | KVS ingestion and storage | ingest videos 24hrs per day, bitrate (average 1024 Kbps), video retention (7 days) | $ 4.43/month |
 | KVS livestream | livestream sessions (300 per month ), per livestream session duration (1 hour), TURN usage (100%)| $ 11.88/month |
 | KDS ingestion and storage | on-demand mode, Records (3600 per day), Record size (150KB), and data retention (7 days) | $ 30.76/month |
@@ -1139,7 +1138,7 @@
 ## Notices
 
 Customers are responsible for making their own independent assessment of the information in this Guidance. This Guidance: (a) is for informational purposes only, (b) represents AWS current product offerings and practices, which are subject to change without notice, and (c) does not create any commitments or assurances from AWS and its affiliates, suppliers or licensors. AWS products or services are provided "as is" without warranties, representations, or conditions of any kind, whether express or implied. AWS responsibilities and liabilities to its customers are controlled by AWS agreements, and this Guidance is not part of, nor does it modify, any agreement between AWS and its customers.
-=======
+
 | Amazon API Gateway | 1,000,000 REST API calls per month  | $ 3.50month |
 | Amazon Cognito | 1,000 active users per month without advanced security feature | $ 0.00 |
 
@@ -1291,5 +1290,4 @@
 
 ## Authors (optional)
 
-Name of code contributors.
->>>>>>> d14e152c
+Name of code contributors.