--- conflicted
+++ resolved
@@ -190,81 +190,6 @@
     }
 
     @Test
-<<<<<<< HEAD
-    public void getDevice_noSdCard_returnsResponse() throws ParseException, JsonProcessingException {
-        setupDeviceHappyCase(StorageState.NO_CARD.toString());
-        when(iotClient.listThingGroupsForThing(any(ListThingGroupsForThingRequest.class)))
-                .thenReturn(ListThingGroupsForThingResponse.builder()
-                        .thingGroups(ImmutableList.of(GroupNameAndArn.builder()
-                                .groupName(UpdateDeviceUtils.VideoAnalyticsManagedDeviceGroupId.SpecialGroup_EnabledState.name())
-                                .build()))
-                        .build());
-        IpAddress expectedIpAddress = IpAddress
-                .builder()
-                .privateIpAddress(PRIVATE_IP_VALUE)
-                .publicIpAddress("")
-                .build();
-
-        DeviceConnection expectedDeviceConnection = DeviceConnection
-                .builder()
-                .status(true)
-                .updatedAt(new Date(DATE))
-                .build();
-
-        StorageElement expectedStorageState = StorageElement
-                .builder()
-                .status(StorageState.NO_CARD)
-                .id(SD_CARD_ID)
-                .totalCapacity("0")
-                .usedCapacity("0")
-                .updatedAt(new Date(DATE))
-                .build();
-
-        List<StorageElement> storageList = new ArrayList<>();
-        storageList.add(expectedStorageState);
-
-        CloudVideoStreamingElement expectedVideoStreamingState = CloudVideoStreamingElement
-                .builder()
-                .id(DEVICE_ID)
-                .status(VideoStreamingState.CONNECTED)
-                .updatedAt(new Date(DATE))
-                .build();
-        List<CloudVideoStreamingElement> videoStreamingStateList = new ArrayList<>();
-        videoStreamingStateList.add(expectedVideoStreamingState);
-
-        DeviceStatus expectedDeviceStatus = DeviceStatus
-                .builder()
-                .deviceState(DeviceState.ENABLED)
-                .deviceConnection(expectedDeviceConnection)
-                .storage(storageList)
-                .cloudVideoStreaming(videoStreamingStateList)
-                .build();
-
-        DeviceMetaData expectedMetaData = DeviceMetaData
-                .builder()
-                .aiChipset("")
-                .aiModelVersion(AI_MODEL_VERSION_VALUE)
-                .aiSdkVersion(AI_SDK_VERSION_VALUE)
-                .mac(MAC_VALUE)
-                .firmwareVersion(FIRMWARE_VERSION_VALUE)
-                .sdkVersion("")
-                .manufacturer(MANUFACTURER_VALUE)
-                .model(MODEL_VALUE)
-                .ipAddress(expectedIpAddress)
-                .deviceStatus(expectedDeviceStatus)
-                .build();
-
-        GetDeviceResponseContent responseFromIotService = iotService.getDevice(DEVICE_ID);
-        assertEquals(DEVICE_ID, responseFromIotService.getDeviceId());
-        assertEquals(expectedMetaData, responseFromIotService.getDeviceMetaData());
-        assertEquals(expectedMetaData.getDeviceStatus().getStorage().get(0).getTotalCapacity(), "0");
-        assertEquals(expectedMetaData.getDeviceStatus().getStorage().get(0).getUsedCapacity(), "0");
-        assertEquals(EXPECTED_DEVICE_SETTINGS_STRING, responseFromIotService.getDeviceSettings().toString());
-    }
-
-    @Test
-=======
->>>>>>> f7e22099
     public void getDevice_statusNoTimestamp_returnsResponse() throws ParseException, JsonProcessingException {
         when(iotClient.listThingGroupsForThing(any(ListThingGroupsForThingRequest.class)))
                 .thenReturn(ListThingGroupsForThingResponse.builder()
