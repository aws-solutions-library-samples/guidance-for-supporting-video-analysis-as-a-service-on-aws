--- conflicted
+++ resolved
@@ -12,15 +12,6 @@
     public static final String PROXY_LAMBDA_REQUEST_DEVICE_ID_PATH_PARAMETER_KEY = "deviceId";
     public static final String PROXY_LAMBDA_RESPONSE_STATUS_CODE_KEY = "statusCode";
 
-<<<<<<< HEAD
-    public static final String DEVICE_CAP_KEY = "deviceCapabilities";
-=======
-    public static final String DEV = "Dev";
-    public static final String ALPHA = "Alpha";
-    public static final String BETA = "Beta";
-    public static final String GAMMA = "Gamma";
-    public static final String PROD = "Prod";
->>>>>>> 76b4ed8a
     public static final String DEVICE_STATE_KEY = "deviceState";
     public static final String DEVICE_METADATA_KEY = "deviceMetadata";
     public static final String SD_CARD_KEY = "sdCard";
