package com.amazonaws.videoanalytics.devicemanagement.dependency.iot;

import com.amazonaws.videoanalytics.devicemanagement.CloudVideoStreamingElement;
import com.amazonaws.videoanalytics.devicemanagement.DeviceConnection;
import com.amazonaws.videoanalytics.devicemanagement.DeviceMetaData;
import com.amazonaws.videoanalytics.devicemanagement.DeviceState;
import com.amazonaws.videoanalytics.devicemanagement.DeviceStatus;
import com.amazonaws.videoanalytics.devicemanagement.GetDeviceResponseContent;
import com.amazonaws.videoanalytics.devicemanagement.GetDeviceShadowResponseContent;
import com.amazonaws.videoanalytics.devicemanagement.IpAddress;
import com.amazonaws.videoanalytics.devicemanagement.ShadowMap;
import com.amazonaws.videoanalytics.devicemanagement.UpdateDeviceShadowResponseContent;
import com.amazonaws.videoanalytics.devicemanagement.VideoStreamingState;
import com.amazonaws.videoanalytics.devicemanagement.utils.ShadowMapUtils;
import com.amazonaws.videoanalytics.devicemanagement.utils.UpdateDeviceUtils;
import com.fasterxml.jackson.core.JsonProcessingException;
import com.google.common.collect.ImmutableMap;
import com.google.gson.JsonObject;
import org.apache.commons.lang3.EnumUtils;
import org.apache.logging.log4j.LogManager;
import org.apache.logging.log4j.Logger;
import org.json.JSONObject;
import org.json.JSONException;

import software.amazon.awssdk.core.SdkBytes;
import software.amazon.awssdk.services.iot.IotClient;
import software.amazon.awssdk.services.iot.model.DescribeThingRequest;
import software.amazon.awssdk.services.iot.model.DescribeThingResponse;
import software.amazon.awssdk.services.iot.model.GroupNameAndArn;
import software.amazon.awssdk.services.iot.model.ListThingGroupsForThingRequest;
import software.amazon.awssdk.services.iot.model.ListThingGroupsForThingResponse;
import software.amazon.awssdk.services.iot.model.SearchIndexRequest;
import software.amazon.awssdk.services.iot.model.SearchIndexResponse;
import software.amazon.awssdk.services.iot.model.ThingConnectivity;
import software.amazon.awssdk.services.iotdataplane.IotDataPlaneClient;
import software.amazon.awssdk.services.iotdataplane.model.GetThingShadowRequest;
import software.amazon.awssdk.services.iotdataplane.model.GetThingShadowResponse;
import software.amazon.awssdk.services.iotdataplane.model.UpdateThingShadowRequest;
import software.amazon.awssdk.utils.StringUtils;
import javax.inject.Inject;
import java.text.ParseException;
import java.time.Instant;
import java.util.ArrayList;
import java.util.Arrays;
import java.util.Date;
import java.util.HashMap;
import java.util.List;
import java.util.Map;
import java.util.stream.Collectors;

import static com.amazonaws.videoanalytics.devicemanagement.utils.AWSVideoAnalyticsServiceLambdaConstants.AI_CHIP_SET_KEY;
import static com.amazonaws.videoanalytics.devicemanagement.utils.AWSVideoAnalyticsServiceLambdaConstants.AI_MODEL_VERSION_KEY;
import static com.amazonaws.videoanalytics.devicemanagement.utils.AWSVideoAnalyticsServiceLambdaConstants.AI_SDK_VERSION_KEY;
import static com.amazonaws.videoanalytics.devicemanagement.utils.AWSVideoAnalyticsServiceLambdaConstants.SDK_VERSION_KEY;
import static com.amazonaws.videoanalytics.devicemanagement.utils.AWSVideoAnalyticsServiceLambdaConstants.FIRMWARE_VERSION_KEY;
import static com.amazonaws.videoanalytics.devicemanagement.utils.AWSVideoAnalyticsServiceLambdaConstants.IOT_FLEET_INDEXING_INDEX_AWS_THINGS;
import static com.amazonaws.videoanalytics.devicemanagement.utils.AWSVideoAnalyticsServiceLambdaConstants.IOT_FLEET_INDEXING_THING_NAME;
import static com.amazonaws.videoanalytics.devicemanagement.utils.AWSVideoAnalyticsServiceLambdaConstants.MAC_KEY;
import static com.amazonaws.videoanalytics.devicemanagement.utils.AWSVideoAnalyticsServiceLambdaConstants.MANUFACTURER_KEY;
import static com.amazonaws.videoanalytics.devicemanagement.utils.AWSVideoAnalyticsServiceLambdaConstants.MAX_THING_GROUP_RESULT_COUNT;
import static com.amazonaws.videoanalytics.devicemanagement.utils.AWSVideoAnalyticsServiceLambdaConstants.MODEL_KEY;
import static com.amazonaws.videoanalytics.devicemanagement.utils.AWSVideoAnalyticsServiceLambdaConstants.PRIVATE_IP_KEY;
import static com.amazonaws.videoanalytics.devicemanagement.utils.AWSVideoAnalyticsServiceLambdaConstants.PROFILE_ID;
import static com.amazonaws.videoanalytics.devicemanagement.utils.AWSVideoAnalyticsServiceLambdaConstants.PUBLIC_IP_KEY;
import static com.amazonaws.videoanalytics.devicemanagement.utils.AWSVideoAnalyticsServiceLambdaConstants.RECORDING;
import static com.amazonaws.videoanalytics.devicemanagement.utils.AWSVideoAnalyticsServiceLambdaConstants.SD_CARD_KEY;
import static com.amazonaws.videoanalytics.devicemanagement.utils.AWSVideoAnalyticsServiceLambdaConstants.SHADOW_DESIRED_KEY;
import static com.amazonaws.videoanalytics.devicemanagement.utils.AWSVideoAnalyticsServiceLambdaConstants.SHADOW_METADATA_KEY;
import static com.amazonaws.videoanalytics.devicemanagement.utils.AWSVideoAnalyticsServiceLambdaConstants.SHADOW_REPORTED_KEY;
import static com.amazonaws.videoanalytics.devicemanagement.utils.AWSVideoAnalyticsServiceLambdaConstants.SHADOW_STATE_KEY;
import static com.amazonaws.videoanalytics.devicemanagement.utils.AWSVideoAnalyticsServiceLambdaConstants.VIDEO_SETTINGS;
import static com.amazonaws.videoanalytics.devicemanagement.utils.WorkflowConstants.PROVISIONING_SHADOW_NAME;
import static com.amazonaws.videoanalytics.devicemanagement.utils.WorkflowConstants.VIDEO_ENCODER_SHADOW_NAME;
import software.amazon.awssdk.services.iot.model.RegisterThingRequest;
import com.amazonaws.videoanalytics.devicemanagement.utils.ResourceReader;
import software.amazon.awssdk.services.iot.model.UpdateCertificateRequest;
import software.amazon.awssdk.services.iot.model.CertificateStatus;
import software.amazon.awssdk.services.iot.model.DescribeCertificateRequest;
import software.amazon.awssdk.services.iot.model.CertificateDescription;
import software.amazon.awssdk.services.iot.model.ResourceNotFoundException;
import software.amazon.awssdk.services.iot.model.ListThingPrincipalsRequest;
import software.amazon.awssdk.services.iot.model.ListThingPrincipalsResponse;
import software.amazon.awssdk.services.iot.model.AttachPolicyRequest;
import com.google.gson.JsonNull;

public class IotService {
    private final IotClient iotClient;
    private final IotDataPlaneClient iotDataPlaneClient;
    private static final Logger LOG = LogManager.getLogger(IotService.class);

    @Inject
    public IotService(final IotClient iotClient,
                      final IotDataPlaneClient iotDataPlaneClient) {
        this.iotClient = iotClient;
        this.iotDataPlaneClient = iotDataPlaneClient;
    }

    public DescribeThingResponse describeThing(String deviceId) {
        DescribeThingRequest describeThingRequest = DescribeThingRequest.builder().thingName(deviceId).build();
        LOG.info("Describing device: %s", deviceId);
        return iotClient.describeThing(describeThingRequest);
    }

    public JSONObject getThingShadow(String deviceIdentifier, String shadowName) 
            throws JSONException, software.amazon.awssdk.services.iotdataplane.model.ResourceNotFoundException {
        GetThingShadowRequest.Builder getThingShadowRequestBuilder = GetThingShadowRequest.builder();
        getThingShadowRequestBuilder.thingName(deviceIdentifier);

        if (!StringUtils.isBlank(shadowName)) {
            getThingShadowRequestBuilder.shadowName(shadowName);
        }

        GetThingShadowResponse getThingShadowResponse = iotDataPlaneClient.getThingShadow(getThingShadowRequestBuilder.build());
        String shadowStr = getThingShadowResponse.payload().asUtf8String();

        JSONObject shadowObject = new JSONObject(shadowStr);
        return shadowObject;
    }

    /**
     * Get all thing groups assigned to the device
     *
     * @param deviceId device id
     * @return list of thing groups
     */
    public List<GroupNameAndArn> listThingGroupsForThing(String deviceId) {
        LOG.info(String.format("Listing thing groups for device: %s", deviceId));

        // A thing can only present in 10 static thing groups, use static result number for now
        ListThingGroupsForThingResponse response = iotClient.listThingGroupsForThing(
                ListThingGroupsForThingRequest.builder()
                        .thingName(deviceId)
                        .maxResults(MAX_THING_GROUP_RESULT_COUNT)
                        .build());

        return response.thingGroups();
    }

    public GetDeviceResponseContent getDevice(String deviceIdentifier) throws JsonProcessingException, ParseException {
        DescribeThingResponse describeThingResponse = describeThing(deviceIdentifier);

        JSONObject getThingShadowResponseProvision;
        try {
            getThingShadowResponseProvision = getThingShadow(deviceIdentifier, PROVISIONING_SHADOW_NAME);
        } catch (software.amazon.awssdk.services.iotdataplane.model.ResourceNotFoundException e) {
            getThingShadowResponseProvision = new JSONObject();
        }

        List<GroupNameAndArn> thingGroups = listThingGroupsForThing(deviceIdentifier);

        DeviceMetaData deviceMetaData = generateDeviceMetaData(
                describeThingResponse,
                getThingShadowResponseProvision,
                thingGroups
        );

        Map<String, String> deviceCapabilities = new HashMap<>();   
        Map<String, String> deviceSettings = new HashMap<>();

        // Retrieving videoSettings in videoEncoder iot shadow.
        JSONObject getThingShadowResponseVideoSettings;
        try {
            getThingShadowResponseVideoSettings = getThingShadow(deviceIdentifier, VIDEO_ENCODER_SHADOW_NAME);
        } catch (software.amazon.awssdk.services.iotdataplane.model.ResourceNotFoundException e) {
            getThingShadowResponseVideoSettings = new JSONObject();
        }
        JSONObject shadowStateReportedVideoSettings = getThingShadowResponseVideoSettings
                .optJSONObject(SHADOW_STATE_KEY, new JSONObject())
                .optJSONObject(SHADOW_REPORTED_KEY);
        if (shadowStateReportedVideoSettings != null && !shadowStateReportedVideoSettings.isEmpty()) {
            JSONObject videoSettings = shadowStateReportedVideoSettings.optJSONObject(VIDEO_SETTINGS);
            if (videoSettings != null && !videoSettings.isEmpty()) {
                ArrayList<String> videoSettingsList = new ArrayList<>();
                for (String key: videoSettings.keySet()) {
                    JSONObject value = videoSettings.optJSONObject(key);
                    value.put(PROFILE_ID, key);
                    videoSettingsList.add(value.toString());
                }
                deviceSettings.put(VIDEO_SETTINGS, videoSettingsList.toString());              
            }
        }

        List<String> deviceGroupId = new ArrayList<>();

        return GetDeviceResponseContent.builder()
                .deviceId(describeThingResponse.thingName())
                .deviceType(describeThingResponse.thingTypeName())
                .deviceMetaData(deviceMetaData)
                .deviceCapabilities(deviceCapabilities)
                .deviceSettings(deviceSettings)
                .build();
    }

    private DeviceMetaData generateDeviceMetaData(DescribeThingResponse describeThingResponse,
                                                  JSONObject shadowProvision,
                                                  List<GroupNameAndArn> thingGroups)
    {
        // TODO: For shadow doc, this function currently assumes -
        //  1) shadow doc is 1 dimensional
        //  2) state.reported and metadata.reported both exist in the shadow doc
        //  Still need to think through edge cases of dealing with shadow doc input and update this function accordingly.

        DeviceMetaData deviceMetaData = DeviceMetaData.builder().build();
        IpAddress ipAddress = IpAddress.builder().build();
        DeviceConnection deviceConnection = generateDeviceConnection(describeThingResponse);
        DeviceStatus deviceStatus = DeviceStatus.builder().build();
        CloudVideoStreamingElement cloudVideoStreamingElement = CloudVideoStreamingElement.builder().build();

        JSONObject shadowProvisionReported = shadowProvision
                .optJSONObject(SHADOW_STATE_KEY, new JSONObject())
                .optJSONObject(SHADOW_REPORTED_KEY);
        
        JSONObject shadowProvisionMetadataReported = shadowProvision
                .optJSONObject(SHADOW_METADATA_KEY, new JSONObject())
                .optJSONObject(SHADOW_REPORTED_KEY);

        // Get device state based on thing group
        List<String> deviceStatesFromThingGroup = thingGroups.stream()
                .map(GroupNameAndArn::groupName)
                .filter(groupName -> EnumUtils.isValidEnum(UpdateDeviceUtils.VideoAnalyticsManagedDeviceGroupId.class, groupName))
                .map(groupName -> UpdateDeviceUtils.VideoAnalyticsManagedDeviceGroupId
                        .valueOf(groupName)
                        .getVideoAnalyticsManagedDeviceState())
                .collect(Collectors.toList());
        
        if (!deviceStatesFromThingGroup.isEmpty()) {
            String videoAnalyticsStatus = deviceStatesFromThingGroup.get(0);
            deviceStatus.setDeviceState(Arrays.stream(DeviceState.values())
                .filter(s -> s.toString().equals(videoAnalyticsStatus))
                .findAny()
                .orElse(null)
            );
        }

        LOG.info("Configuring ipAddress and deviceMetadata");
        if (shadowProvisionReported != null && !shadowProvisionReported.isEmpty()) {
            deviceMetaData.setMac(shadowProvisionReported.optString(MAC_KEY));
            deviceMetaData.setManufacturer(shadowProvisionReported.optString(MANUFACTURER_KEY));
            deviceMetaData.setFirmwareVersion(shadowProvisionReported.optString(FIRMWARE_VERSION_KEY));
            deviceMetaData.setAiModelVersion(shadowProvisionReported.optString(AI_MODEL_VERSION_KEY));
            deviceMetaData.setAiSdkVersion(shadowProvisionReported.optString(AI_SDK_VERSION_KEY));
            deviceMetaData.setModel(shadowProvisionReported.optString(MODEL_KEY));
            ipAddress.setPrivateIpAddress(shadowProvisionReported.optString(PRIVATE_IP_KEY));

            // Streaming status
            Boolean streamingStatus = Boolean.parseBoolean(shadowProvisionReported.optString(RECORDING));
            cloudVideoStreamingElement.setId(describeThingResponse.thingName());
            cloudVideoStreamingElement.setStatus(streamingStatus? VideoStreamingState.CONNECTED : VideoStreamingState.DISCONNECTED);

            cloudVideoStreamingElement.setUpdatedAt(getShadowPropertyUTCTimestamp(
                shadowProvisionMetadataReported,
                RECORDING
            ));

<<<<<<< HEAD
=======
            // not supported by edge binary yet, expecting empty strings
>>>>>>> c0914515
            ipAddress.setPublicIpAddress(shadowProvisionReported.optString(PUBLIC_IP_KEY));
            deviceMetaData.setAiChipset(shadowProvisionReported.optString(AI_CHIP_SET_KEY));
            deviceMetaData.setSdkVersion(shadowProvisionReported.optString(SDK_VERSION_KEY));
        }

        List<CloudVideoStreamingElement> videoStreamingStateList = new ArrayList<>();
        videoStreamingStateList.add(cloudVideoStreamingElement);
        deviceStatus.setDeviceConnection(deviceConnection);
        deviceStatus.setCloudVideoStreaming(videoStreamingStateList);
        deviceMetaData.setIpAddress(ipAddress);
        deviceMetaData.setDeviceStatus(deviceStatus);

        return deviceMetaData;
    }

    private Date getShadowPropertyUTCTimestamp(JSONObject metadataReported, String propertyName) {
        if (metadataReported == null) {
            return null;
        }
        Number propertyTimestampEpoch = metadataReported
                .optJSONObject(propertyName, new JSONObject())
                .optNumber("timestamp", null);

        if (propertyTimestampEpoch == null) {
            LOG.info("Failed to create a timestamp for: " + propertyName);
        }

        return propertyTimestampEpoch == null ? null : new Date(propertyTimestampEpoch.longValue() * 1000);
    }

    private DeviceConnection generateDeviceConnection(DescribeThingResponse describeThingResponse) {
        DeviceConnection deviceConnection = DeviceConnection.builder().status(false).build();
        final String deviceConnectedQuery = IOT_FLEET_INDEXING_THING_NAME + describeThingResponse.thingName();
        SearchIndexResponse searchIndexResponse = searchIndex(IOT_FLEET_INDEXING_INDEX_AWS_THINGS, deviceConnectedQuery);
        LOG.info("searchIndexResponse for deviceConnection: " + searchIndexResponse);
        if(!searchIndexResponse.things().isEmpty()) {
            ThingConnectivity thingConnectivity = searchIndexResponse.things().get(0).connectivity();
            if (thingConnectivity != null) {
                deviceConnection.setStatus(thingConnectivity.connected());
                if (thingConnectivity.timestamp() != 0L) {
                    deviceConnection.setUpdatedAt(
                        Date.from(Instant.ofEpochMilli(thingConnectivity.timestamp()))
                    );
                }
            }
        }
        return deviceConnection;
    }

    public SearchIndexResponse searchIndex(String indexName,
                                           String queryString) {
        LOG.info(String.format("Searching within index: %s", indexName));
        SearchIndexRequest searchIndexRequest = SearchIndexRequest
                .builder()
                .indexName(indexName)
                .queryString(queryString)
                .build();

        return iotClient.searchIndex(searchIndexRequest);
    }

    public GetDeviceShadowResponseContent getDeviceShadow(String deviceId, String shadowName) {
        JSONObject thingShadow = this.getThingShadow(deviceId, shadowName);
        JSONObject desiredShadowObject = thingShadow.optJSONObject(SHADOW_STATE_KEY).optJSONObject(SHADOW_DESIRED_KEY);
        ShadowMap shadowPayload = ShadowMap.builder()
                .stateDocument(desiredShadowObject.toMap())
                .shadowName(shadowName)
                .build();
        return GetDeviceShadowResponseContent.builder()
                .shadowPayload(shadowPayload)
                .build();
    }

    private void updateThingShadow(final String deviceId,
                                   final String shadowName,
                                   final SdkBytes payload) {
        UpdateThingShadowRequest updateThingShadowRequest = UpdateThingShadowRequest
                .builder()
                .payload(payload)
                .thingName(deviceId)
                .shadowName(shadowName)
                .build();
        LOG.info(String.format("Updating thing shadow: %s of %s", shadowName, deviceId));
        iotDataPlaneClient.updateThingShadow(updateThingShadowRequest);
    }

    public UpdateDeviceShadowResponseContent updateDeviceShadow(String deviceId, ShadowMap shadowMap) throws JsonProcessingException {
        if (shadowMap != null) {
            String shadowName = shadowMap.getShadowName();
            SdkBytes payload;
            payload = ShadowMapUtils.serialize(shadowMap);
            updateThingShadow(deviceId, shadowName, payload);
        }
        return UpdateDeviceShadowResponseContent
                .builder()
                .deviceId(deviceId)
                .build();
    }

    public void workflowRegisterDevice(String certificateId, String deviceId) {
        LOG.info(String.format("Registering device: %s", deviceId));

        Map<String, String> parametersForRegisteringThing =
                ImmutableMap.of("ThingName", deviceId, "ThingCertificateId", certificateId);

        String template = ResourceReader.readResourceToString(
                "iot-provisioning-template.json"
        );

        RegisterThingRequest registerThingRequest = RegisterThingRequest
                .builder()
                .parameters(parametersForRegisteringThing)
                .templateBody(template)
                .build();

        iotClient.registerThing(registerThingRequest);
    }

    public void updateCertificate(String certificateId, CertificateStatus newStatus) {
        UpdateCertificateRequest updateCertificateRequest = UpdateCertificateRequest
                .builder()
                .certificateId(certificateId)
                .newStatus(newStatus)
                .build();
        LOG.info("updating certificate to " + newStatus.toString());
        iotClient.updateCertificate(updateCertificateRequest);
    }

    /**
     * This function is used to send messages to "provision" named shadow during device creation. 
     * @param deviceId videoAnalytics Device
     */
    public void publishLogConfigurationToProvisioningShadow(String deviceId) {
        /**
         * The logger configuration template will be:
         * {
         *   "state": {
         *     "desired": {
         *       "loggerSettings": {
         *         "isEnabled": true,
         *         "syncFrequency": 300,
         *         "logLevel": "INFO"
         *       }
         *     }
         *   }
         * }
         */
        // Create logger config
        JsonObject loggerConfiguration = new JsonObject();
        loggerConfiguration.addProperty("isEnabled", true);
        loggerConfiguration.addProperty("syncFrequency", 300);
        loggerConfiguration.addProperty("logLevel", "INFO");

        // Create loggerSettings wrapper
        JsonObject loggerSettings = new JsonObject();
        loggerSettings.add("loggerSettings", loggerConfiguration);

        // Create desired state
        JsonObject desired = new JsonObject();
        desired.add("desired", loggerSettings);

        // Create state wrapper (this was missing before)
        JsonObject messagePayload = new JsonObject();
        messagePayload.add("state", desired);

        UpdateThingShadowRequest updateThingShadowRequest = UpdateThingShadowRequest.builder()
                .thingName(deviceId)
                .shadowName(PROVISIONING_SHADOW_NAME)
                .payload(SdkBytes.fromUtf8String(messagePayload.toString()))
                .build();

        LOG.info("Publishing logger configuration to provisioning shadow: " + messagePayload.toString());
        iotDataPlaneClient.updateThingShadow(updateThingShadowRequest);
    }

    /**
     * Checks if a device with the given ID already exists in IoT Core
     *
     * @param deviceId The device ID to check
     * @return true if the device exists, false otherwise
     */
    public boolean isAnExistingDevice(String deviceId) {
        try {
            describeThing(deviceId);
            return true;
        } catch (ResourceNotFoundException e) {
            return false;
        }
    }

    public CertificateDescription getCertificate(String certId) {
        DescribeCertificateRequest describeCertificateRequest = DescribeCertificateRequest.builder().certificateId(certId).build();
        LOG.info("Describing certificate");
        return iotClient.describeCertificate(describeCertificateRequest).certificateDescription();
    }

    public ListThingPrincipalsResponse listThingPrincipals(String thingIdentifier) {
        ListThingPrincipalsRequest listThingPrincipalsRequest = ListThingPrincipalsRequest.builder()
                .thingName(thingIdentifier)
                .build();
        LOG.info("Listing principals");
        return iotClient.listThingPrincipals(listThingPrincipalsRequest);
    }

    /**
     * This function is used to send messages to "provision" named shadow for the following use cases:
     * - Enabled
     * - Notification condition
     * Field names existence in the shadow is the message.
     * @param deviceId VideoAnalytics Device
     * @param fieldName fieldname to set in the shadow
     */
    public void messageDeviceProvisioningShadow(String deviceId, String fieldName) {
        // Create the field value
        JsonObject fieldValue = new JsonObject();
        fieldValue.addProperty(fieldName, true);

        // Create desired state
        JsonObject desired = new JsonObject();
        desired.add("desired", fieldValue);

        // Create state wrapper
        JsonObject messagePayload = new JsonObject();
        messagePayload.add("state", desired);

        UpdateThingShadowRequest updateThingShadowRequest = UpdateThingShadowRequest.builder()
                .thingName(deviceId)
                .shadowName(PROVISIONING_SHADOW_NAME)
                .payload(SdkBytes.fromUtf8String(messagePayload.toString()))
                .build();

        LOG.info(String.format("Sending message to provisioning shadow for device %s with field %s", deviceId, fieldName));
        iotDataPlaneClient.updateThingShadow(updateThingShadowRequest);
    }

    public void attachPolicy(String policyName, String certificateArn) {
        AttachPolicyRequest attachPolicyRequest = AttachPolicyRequest
                .builder()
                .target(certificateArn)
                .policyName(policyName)
                .build();
        LOG.info("Attaching policy to certificate");
        iotClient.attachPolicy(attachPolicyRequest);
    }

    /**
     * This function is used to clear field in "provision" named shadow for use cases:
     * - Enable
     * - Disable
     * @param deviceId Iot Device
     * @param fieldName fieldname to clear in the shadow
     */
    public void clearDeviceProvisioningShadowField(String deviceId, String fieldName) {
        JsonObject messagePayload = new JsonObject();
        messagePayload.add(fieldName, JsonNull.INSTANCE);

        SdkBytes shadowDoc = ShadowMapUtils.createAnUpdateDesiredStateMessage(messagePayload);

        this.updateThingShadow(deviceId, PROVISIONING_SHADOW_NAME, shadowDoc);
    }

    public void clearDeviceProvisioningShadowFields(String deviceId, JsonObject payload) {
        SdkBytes shadowDoc = ShadowMapUtils.createAnUpdateDesiredStateMessage(payload);

        this.updateThingShadow(deviceId, PROVISIONING_SHADOW_NAME, shadowDoc);
    }

    public void clearDeviceProvisioningShadowReported(String deviceId) {
        SdkBytes shadowDoc = ShadowMapUtils.createAnUpdateReportedStateMessage(JsonNull.INSTANCE);

        this.updateThingShadow(deviceId, PROVISIONING_SHADOW_NAME, shadowDoc);
    }
}<|MERGE_RESOLUTION|>--- conflicted
+++ resolved
@@ -252,10 +252,6 @@
                 RECORDING
             ));
 
-<<<<<<< HEAD
-=======
-            // not supported by edge binary yet, expecting empty strings
->>>>>>> c0914515
             ipAddress.setPublicIpAddress(shadowProvisionReported.optString(PUBLIC_IP_KEY));
             deviceMetaData.setAiChipset(shadowProvisionReported.optString(AI_CHIP_SET_KEY));
             deviceMetaData.setSdkVersion(shadowProvisionReported.optString(SDK_VERSION_KEY));
