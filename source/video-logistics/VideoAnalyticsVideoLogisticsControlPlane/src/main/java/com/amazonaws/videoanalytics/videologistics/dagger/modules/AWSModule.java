package com.amazonaws.videoanalytics.videologistics.dagger.modules;

import dagger.Provides;
import software.amazon.awssdk.auth.credentials.AwsCredentialsProvider;
import software.amazon.awssdk.auth.credentials.DefaultCredentialsProvider;
import software.amazon.awssdk.core.client.config.ClientOverrideConfiguration;
import software.amazon.awssdk.core.retry.RetryMode;
import software.amazon.awssdk.enhanced.dynamodb.DynamoDbEnhancedClient;
import software.amazon.awssdk.http.apache.ApacheHttpClient;
import software.amazon.awssdk.http.SdkHttpClient;
import software.amazon.awssdk.regions.Region;
import software.amazon.awssdk.services.dynamodb.DynamoDbClient;
import software.amazon.awssdk.services.kinesisvideo.KinesisVideoClient;
import software.amazon.awssdk.services.kinesis.KinesisClient;
import software.amazon.awssdk.services.s3.presigner.S3Presigner;
<<<<<<< HEAD
import software.amazon.awssdk.services.apigateway.ApiGatewayClient;
=======
import software.amazon.awssdk.http.auth.aws.signer.AwsV4HttpSigner;
import com.amazonaws.auth.AWSCredentialsProvider;
import com.amazonaws.auth.DefaultAWSCredentialsProviderChain;
import org.apache.http.HttpRequestInterceptor;
import io.github.acm19.aws.interceptor.http.AwsRequestSigningApacheInterceptor;
>>>>>>> e98d02bc

import javax.inject.Named;
import javax.inject.Singleton;

import static com.amazonaws.videoanalytics.videologistics.utils.AWSVideoAnalyticsServiceLambdaConstants.CREDENTIALS_PROVIDER;
import static com.amazonaws.videoanalytics.videologistics.utils.AWSVideoAnalyticsServiceLambdaConstants.HTTP_CLIENT;
import static com.amazonaws.videoanalytics.videologistics.utils.AWSVideoAnalyticsServiceLambdaConstants.REGION_NAME;
import static com.amazonaws.videoanalytics.videologistics.utils.AWSVideoAnalyticsServiceLambdaConstants.OPENSEARCH_INTERCEPTOR_NAME;
import static com.amazonaws.videoanalytics.videologistics.utils.AWSVideoAnalyticsServiceLambdaConstants.OPENSEARCH_SIGNER_NAME;
import static com.amazonaws.videoanalytics.videologistics.utils.AWSVideoAnalyticsServiceLambdaConstants.OPENSEARCH_SERVICE_NAME;

import dagger.Module;

@Module
public class AWSModule {
    @Provides
    @Singleton
    @Named(CREDENTIALS_PROVIDER)
    public AwsCredentialsProvider providesAwsCredentialsProvider() {
        return DefaultCredentialsProvider.create();
    }

    @Provides
    @Singleton
    @Named(HTTP_CLIENT)
    public SdkHttpClient providesSdkHttpClient() {
        return ApacheHttpClient.builder().build();
    }

    @Provides
    @Singleton
    public S3Presigner providesS3Presigner(Region region) {
        return S3Presigner.builder()
                .region(region)
                .build();
    }

    @Provides
    @Singleton
    public Region providesRegion(@Named(REGION_NAME) String region) {
        return Region.of(region);
    }

    @Provides
    @Singleton
    public DynamoDbClient providesDynamoDbClient(@Named(HTTP_CLIENT) final SdkHttpClient sdkHttpClient,
                                                 final Region region) {
        return DynamoDbClient.builder()
                .region(region)
                .httpClient(sdkHttpClient)
                .overrideConfiguration(ClientOverrideConfiguration.builder()
                        .retryPolicy(RetryMode.ADAPTIVE)
                        .build())
                .build();
    }

    @Provides
    @Singleton
    public DynamoDbEnhancedClient providesDynamoDbEnhancedClient(final DynamoDbClient dynamoDbClient) {
        return DynamoDbEnhancedClient.builder()
                .dynamoDbClient(dynamoDbClient)
                .build();
    }

    @Provides
    @Singleton
    public KinesisVideoClient providesKinesisVideoClient(@Named(CREDENTIALS_PROVIDER) final AwsCredentialsProvider credentialsProvider,
                                                         @Named(HTTP_CLIENT) final SdkHttpClient sdkHttpClient,
                                                         final Region region) {
        return KinesisVideoClient.builder()
                .credentialsProvider(credentialsProvider)
                .region(region)
                .httpClient(sdkHttpClient)
                .overrideConfiguration(ClientOverrideConfiguration.builder()
                        .retryPolicy(RetryMode.ADAPTIVE)
                        .build())
                .build();
    }

    @Provides
    @Singleton
    public KinesisClient getKinesisClient(
        @Named(CREDENTIALS_PROVIDER) final AwsCredentialsProvider credentialsProvider,
        @Named(HTTP_CLIENT) final SdkHttpClient sdkHttpClient,
        final Region region) {

        return KinesisClient.builder()
            .httpClient(sdkHttpClient)
            .region(region)
            .credentialsProvider(credentialsProvider)
            .overrideConfiguration(ClientOverrideConfiguration.builder()
                    .retryPolicy(RetryMode.ADAPTIVE)
                    .build())
            .build();
    }

    @Provides
    @Singleton
<<<<<<< HEAD
    public ApiGatewayClient provideApiGatewayClient(@Named(CREDENTIALS_PROVIDER) final AwsCredentialsProvider credentialsProvider,
                                                   @Named(HTTP_CLIENT) final SdkHttpClient sdkHttpClient,
                                                   @Named(REGION_NAME) final String region) {
        return ApiGatewayClient.builder()
                .credentialsProvider(credentialsProvider)
                .httpClient(sdkHttpClient)
                .region(Region.of(region))
                .build();
=======
    @Named(OPENSEARCH_SIGNER_NAME)
    public AwsV4HttpSigner getOpenSearchAWS4Signer(@Named(REGION_NAME) final String regionName) {
        return AwsV4HttpSigner.create();
    }


    @Provides
    @Singleton
    @Named(OPENSEARCH_INTERCEPTOR_NAME)
    public HttpRequestInterceptor getOpenSearchSignerInterceptor(final @Named(CREDENTIALS_PROVIDER) AwsCredentialsProvider credentialsProvider,
                                                                 final @Named(OPENSEARCH_SIGNER_NAME) AwsV4HttpSigner signer,
                                                                 final @Named(REGION_NAME) String regionName) {
        return new AwsRequestSigningApacheInterceptor(OPENSEARCH_SERVICE_NAME, signer, credentialsProvider, regionName);
>>>>>>> e98d02bc
    }
}<|MERGE_RESOLUTION|>--- conflicted
+++ resolved
@@ -13,15 +13,12 @@
 import software.amazon.awssdk.services.kinesisvideo.KinesisVideoClient;
 import software.amazon.awssdk.services.kinesis.KinesisClient;
 import software.amazon.awssdk.services.s3.presigner.S3Presigner;
-<<<<<<< HEAD
 import software.amazon.awssdk.services.apigateway.ApiGatewayClient;
-=======
 import software.amazon.awssdk.http.auth.aws.signer.AwsV4HttpSigner;
 import com.amazonaws.auth.AWSCredentialsProvider;
 import com.amazonaws.auth.DefaultAWSCredentialsProviderChain;
 import org.apache.http.HttpRequestInterceptor;
 import io.github.acm19.aws.interceptor.http.AwsRequestSigningApacheInterceptor;
->>>>>>> e98d02bc
 
 import javax.inject.Named;
 import javax.inject.Singleton;
@@ -120,7 +117,6 @@
 
     @Provides
     @Singleton
-<<<<<<< HEAD
     public ApiGatewayClient provideApiGatewayClient(@Named(CREDENTIALS_PROVIDER) final AwsCredentialsProvider credentialsProvider,
                                                    @Named(HTTP_CLIENT) final SdkHttpClient sdkHttpClient,
                                                    @Named(REGION_NAME) final String region) {
@@ -129,7 +125,8 @@
                 .httpClient(sdkHttpClient)
                 .region(Region.of(region))
                 .build();
-=======
+    }
+  
     @Named(OPENSEARCH_SIGNER_NAME)
     public AwsV4HttpSigner getOpenSearchAWS4Signer(@Named(REGION_NAME) final String regionName) {
         return AwsV4HttpSigner.create();
@@ -143,6 +140,5 @@
                                                                  final @Named(OPENSEARCH_SIGNER_NAME) AwsV4HttpSigner signer,
                                                                  final @Named(REGION_NAME) String regionName) {
         return new AwsRequestSigningApacheInterceptor(OPENSEARCH_SERVICE_NAME, signer, credentialsProvider, regionName);
->>>>>>> e98d02bc
     }
 }