package com.amazonaws.videoanalytics.videologistics.dagger;

import com.amazonaws.videoanalytics.videologistics.activity.CreateLivestreamSessionActivity;
import com.amazonaws.videoanalytics.videologistics.activity.CreatePlaybackSessionActivity;
import com.amazonaws.videoanalytics.videologistics.activity.CreateSnapshotUploadPathActivity;
import com.amazonaws.videoanalytics.videologistics.dagger.modules.AWSModule;
import com.amazonaws.videoanalytics.videologistics.dagger.modules.AWSVideoAnalyticsConfigurationModule;
import com.amazonaws.videoanalytics.videologistics.dependency.kvs.KvsService;

import com.amazonaws.videoanalytics.videologistics.inference.BulkInferenceLambda;
import com.amazonaws.videoanalytics.videologistics.inference.ImportMediaObjectHandler;
import com.amazonaws.videoanalytics.videologistics.inference.InferenceSerializer;
import com.amazonaws.videoanalytics.videologistics.inference.InferenceDeserializer;

import com.amazonaws.videoanalytics.videologistics.client.opensearch.OpenSearchClientProvider;
import com.amazonaws.videoanalytics.videologistics.client.s3.ThumbnailS3PresignerFactory;
import com.amazonaws.videoanalytics.videologistics.client.s3.ImageUploader;

import com.amazonaws.videoanalytics.videologistics.validator.InferenceValidator;
import com.amazonaws.videoanalytics.videologistics.utils.GuidanceUUIDGenerator;
import com.amazonaws.videoanalytics.videologistics.utils.KVSWebRTCUtils;
import com.amazonaws.videoanalytics.videologistics.validator.DeviceValidator;
import com.amazonaws.videoanalytics.videologistics.activity.StartVLRegisterDeviceActivity;
import com.amazonaws.videoanalytics.videologistics.activity.GetVLRegisterDeviceStatusActivity;
import com.amazonaws.videoanalytics.videologistics.activity.ImportMediaObjectActivity;
import com.amazonaws.videoanalytics.videologistics.dagger.modules.AWSVideoAnalyticsVLControlPlaneModule;
import com.fasterxml.jackson.databind.ObjectMapper;
import com.amazonaws.videoanalytics.videologistics.dao.VLRegisterDeviceJobDAO;
import com.amazonaws.videoanalytics.videologistics.workflow.KVSResourceCreateLambda;
import com.amazonaws.videoanalytics.videologistics.workflow.FailAndCleanupVLDeviceRegistrationHandler;
import static com.amazonaws.videoanalytics.videologistics.utils.AWSVideoAnalyticsServiceLambdaConstants.ACCOUNT_ID;
import com.amazonaws.videoanalytics.videologistics.dao.videotimeline.VideoTimelineDAO;
import com.amazonaws.videoanalytics.videologistics.dao.videotimeline.RawVideoTimelineDAO;

import dagger.Component;
import software.amazon.awssdk.services.s3.presigner.S3Presigner;
import software.amazon.awssdk.regions.Region;

import javax.inject.Named;
import javax.inject.Singleton;

import software.amazon.awssdk.services.kinesisvideo.KinesisVideoClient;

@Component(
        modules = {
                AWSModule.class,
                AWSVideoAnalyticsConfigurationModule.class,
                AWSVideoAnalyticsVLControlPlaneModule.class
        }
)
@Singleton
public interface AWSVideoAnalyticsVLControlPlaneComponent {
    void inject(CreateLivestreamSessionActivity lambda);
    void inject(CreatePlaybackSessionActivity lambda);
    void inject(StartVLRegisterDeviceActivity lambda);
    void inject(GetVLRegisterDeviceStatusActivity lambda);
    void inject(KVSResourceCreateLambda lambda);
    void inject(FailAndCleanupVLDeviceRegistrationHandler lambda);
    void inject(CreateSnapshotUploadPathActivity lambda);
    void inject(BulkInferenceLambda lambda);
    void inject(ImportMediaObjectActivity lambda);

    KvsService getKvsService();
    DeviceValidator getDeviceValidator();
    GuidanceUUIDGenerator getGuidanceUUIDGenerator();
    KVSWebRTCUtils getKVSWebRTCUtils();
    VLRegisterDeviceJobDAO getVLRegisterDeviceJobDAO();
    ObjectMapper getObjectMapper();
    KinesisVideoClient getKinesisVideoClient();
    S3Presigner getS3Presigner();
    Region getRegion();
    ImportMediaObjectHandler getImportMediaObjectHandler();
<<<<<<< HEAD
    VideoTimelineDAO getVideoTimelineDAO();
    RawVideoTimelineDAO getRawVideoTimelineDAO();
=======
    OpenSearchClientProvider getOpenSearchClientProvider();
    InferenceSerializer getInferenceSerializer();
    InferenceDeserializer getInferenceDeserializer();
    ThumbnailS3PresignerFactory getThumbnailS3PresignerFactory();
    ImageUploader getImageUploader();

>>>>>>> 05c5d974
    @Named(ACCOUNT_ID) String getAccountId();
}<|MERGE_RESOLUTION|>--- conflicted
+++ resolved
@@ -70,16 +70,12 @@
     S3Presigner getS3Presigner();
     Region getRegion();
     ImportMediaObjectHandler getImportMediaObjectHandler();
-<<<<<<< HEAD
     VideoTimelineDAO getVideoTimelineDAO();
     RawVideoTimelineDAO getRawVideoTimelineDAO();
-=======
     OpenSearchClientProvider getOpenSearchClientProvider();
     InferenceSerializer getInferenceSerializer();
     InferenceDeserializer getInferenceDeserializer();
     ThumbnailS3PresignerFactory getThumbnailS3PresignerFactory();
     ImageUploader getImageUploader();
-
->>>>>>> 05c5d974
     @Named(ACCOUNT_ID) String getAccountId();
 }