/// Gstreamer plugin responsible to make a connection to an RTSP server and read the data.
pub const RTSP_SRC: &str = "rtspsrc";
/// Gstreamer plugin responsible to extract H264 video from RTP packets (RFC 3984).
pub const RTP_DEPAY: &str = "rtph264depay";
/// Gstreamer plugin responsible to parse H.264 streams.
pub const H264_PARSE: &str = "h264parse";
/// Gstreamer plugin responsible for application to get a handle on the GStreamer data in a pipeline.
pub const APP_SINK: &str = "appsink";
/// Max number of buffers appsink configured to have.
pub const APP_SINK_BUFFER_SIZE: u32 = 1;
/// KVS Plugin for Gstreamer
pub(crate) const KVS_SINK: &str = "kvssink";
/// KVS Realtime Setting for plugin
pub const KVS_REALTIME: &str = "0";
/// KVS Gstreamer plugin name for realtime ingestion.
pub(crate) const KVS_REALTIME_SINK: &str = "kvssinkrealtime";
/// Default frame rate
pub(crate) const DEFAULT_FRAME_RATE: u32 = 15;
/// Default buffer duration for kvs realtime client in seconds.
pub(crate) const DEFAULT_BUFFER_DURATION: u32 = 60;
/// Buffer for frames in the system. Start with 20 seconds of video. 30 is max FPS on some cameras.
pub(crate) const FRAME_BUFFER_SIZE: usize = 20 * 30;
pub(crate) const DEFAULT_KVS_PLUGIN_BUFFER_SIZE: u32 = 10_u32;
/// In MBytes per second not mbps.
pub(crate) const DEFAULT_KVS_PLUGIN_EXPECTED_BANDWIDTH: u32 = 125000_u32;
<<<<<<< HEAD
/// Max fragments in memory, used for forwarding service.
pub(crate) const MAX_FRAGMENTS: u64 = 5;
/// Max fragments in memory
pub(crate) const MAX_FRAGMENTS_NO_MOTION: u64 = 2;
=======
/// GStreamer plugin responsible to filter stream based on caps.
pub const CAPSFILTER: &str = "capsfilter";
/// Start tag of onvif metadata stream.
pub const METADATA_STREAM_START_TAG: &str = "MetadataStream";
>>>>>>> 38690676
<|MERGE_RESOLUTION|>--- conflicted
+++ resolved
@@ -23,14 +23,11 @@
 pub(crate) const DEFAULT_KVS_PLUGIN_BUFFER_SIZE: u32 = 10_u32;
 /// In MBytes per second not mbps.
 pub(crate) const DEFAULT_KVS_PLUGIN_EXPECTED_BANDWIDTH: u32 = 125000_u32;
-<<<<<<< HEAD
 /// Max fragments in memory, used for forwarding service.
 pub(crate) const MAX_FRAGMENTS: u64 = 5;
 /// Max fragments in memory
 pub(crate) const MAX_FRAGMENTS_NO_MOTION: u64 = 2;
-=======
 /// GStreamer plugin responsible to filter stream based on caps.
 pub const CAPSFILTER: &str = "capsfilter";
 /// Start tag of onvif metadata stream.
-pub const METADATA_STREAM_START_TAG: &str = "MetadataStream";
->>>>>>> 38690676
+pub const METADATA_STREAM_START_TAG: &str = "MetadataStream";