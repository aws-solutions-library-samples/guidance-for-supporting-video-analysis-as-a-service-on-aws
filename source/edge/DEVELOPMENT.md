# Description

This directory holds the source code for the edge process that will talk to the cloud code included in this repository.
The source code is written in Rust and uses Rust toolset for build and compilation.

**This package is a Cargo Workspace**

[Cargo Workspace Explained](https://doc.rust-lang.org/cargo/reference/workspaces.html). Crates should inherit external rust dependencies from the top Cargo.toml file.

### Testing locally

#### Prerequisites
This assumes the cameras are connected to a SSM host (AWS Systems Manager). If you have direct access to the camera via its IP Address, you can skip this section and jump directly to the "Steps" section below to setup port forwarding to enable communication with the camera from local machine.

1. Install the SSM plugin https://docs.aws.amazon.com/systems-manager/latest/userguide/session-manager-working-with-install-plugin.html
2. Configure SSH to use session manager https://docs.aws.amazon.com/systems-manager/latest/userguide/session-manager-getting-started-enable-ssh-connections.html#ssh-connections-enable
3. Assume credentials for specific role that gives access to the SSM host

#### Steps
<<<<<<< HEAD
1. Forward port 80 on camera to port 8023 on local machine. Assuming the ONVIF Server is running on port 80 on the remote host.
2. Set environment variable `LOCALHOST_ENDPOINT` to `127.0.0.1:8023` by running `export LOCALHOST_ENDPOINT=127.0.0.1:8023`.
3. Forward port 554 on camera to port 8024 on local machine. Assuming the RTSP Server is running on port 554 on the remote host.
4. Set environment variable `RTSP_ENDPOINT` to `127.0.0.1:8024` by running `export RTSP_ENDPOINT=rtsp://127.0.0.1:8024/Ch1`.
=======
1. Forward port 80 on camera to port 8023 on local machine.
2. Set environment variable `LOCALHOST_ENDPOINT` to `127.0.0.1:8023` by running `export LOCALHOST_ENDPOINT=127.0.0.1:8023`
3. Forward port 5554 on camera to port 8024 on local machine.
4. Set environment variable `RTSP_ENDPOINT` to `127.0.0.1:8024` by running `export RTSP_ENDPOINT=rtsp://127.0.0.1:8024/Ch1`
>>>>>>> 38690676

### Running from Cargo

The executable allows for CLI parameters to be entered. The required parameter is a path to config file. The supported file format for the config file is `Yaml`. A sample `Yaml` file has been included with the source code.

To execute, enter the following command

```
cargo run -- -c "\<path to config file\>"
```
Eg:
```
cargo run -- -c config.yaml
```
if the `config.yaml` is at the same level as the `edge-process` crate. or
```
cargo run -p edge-process -- -c configurations/config.yaml
```
if `config.yaml` is placed in a `configurations` directory and the command is being executed from the root level directory.

### Sending AI Events to Cloud

Set API_GW_ENDPOINT environment variable to your VideoLogistics API GW endpoint `export API_GW_ENDPOINT=<endpoint>`. TODO: add API GW client to dynamically retrieve API GW id.

### Logging

- [Async Rust Logging Documentation](https://crates.io/crates/tracing)

This crate uses the tracing crate for logging.  See the link for additional details.

#### Setting the Logger

The logger is set through specific environment variables.

The default behavior of the logger will be to log to the filesystem.  However, if the `PRINT_LOGS_TO_TERMINAL` environment variable is set to any non-null value the logs will print to the terminal.

The default log level is error but by setting the `LOG_LEVEL` environment variable the log level can be set with the following values:
1. `TRACE`
2. `DEBUG`
3. `INFO`
4. `WARN`
5. `ERROR` (default, variable does not exist)
6. `OFF`

See https://docs.rs/tracing/latest/tracing/struct.Level.html for more details.

Set `LOG_SYNC` environment variable to `TRUE` if you want to enable the log sync feature(`export LOG_SYNC=TRUE`). The default value is `FALSE`. Also make sure `PRINT_LOGS_TO_TERMINAL` environment variable is unset. Log sync only happens for logs written to local log files - log sync will not sync logs printed to terminal. All logs from the edge process will be published to AWS CloudWatch if the value is set to `TRUE`.

### Formatter

This project uses the `Rustfmt` tool to format all rust files.  IDEs can be configured to format on save or you can format all files in the project by running the `cargo fmt` command.

### Code Structure

This crate contains all rust crates related to building the edge process client.

- `edge-process` is the top level crate. This contains the `main.rs` file which is the entry point for the client.
- `device-traits`, `snapshot-traits`, and `streaming-traits` are a supporting crates to enable local/remote communication.
- `iot-connections` contains helper functions and utilities for publishing and parsing MQTT messages exchanged between cloud and edge.
- `mqtt-client` is a wrapper over `rumqttc` which allows the edge process to communicate with AWS IoT.
- `iot-client` is a wrapper over `aws-iot-sdk` which allows the edge processs to communicate with AWS IoT.
- `http-client` is a wrapper over `reqwest`.
- `onvif-client` is a wrapper over `http-client` which allows the edge process to communicate with the ONVIF service on devices.
- `snapshot-client` is a wrapper over `http-client` for retrieving snapshots using the URI returned from the ONVIF service.
- `ws-discovery-client` is a wrapper over `tokio::net` which allows the edge process to discover a device's public IP address (WS-discovery spec is required for all ONVIF devices).
- `event-processor` is a wrapper over `quickxml_to_serde` which allows the edge process to process events received from Onvif metadata stream
- `video-analytics-client` is a wrapper over `aws-sigv4` and `reqwest` which allows the edge process to send AI events to the video analytics guidance cloud.

Code Organization: TBD.

### Credentials Manager

Currently, the ONVIF client reads a username and password from a local plain text config file. For better security practice, we recommend using a credentials manager like [AWS Secrets Manager](https://github.com/awsdocs/aws-doc-sdk-examples/tree/main/rustv1/examples/secretsmanager). Implementation will include:

1. Initializing the Secrets Manager client
2. Using IoT Credentials Manager to get SigV4 credentials
3. Making API calls to Secrets Manager to get the ONVIF credentials<|MERGE_RESOLUTION|>--- conflicted
+++ resolved
@@ -17,17 +17,10 @@
 3. Assume credentials for specific role that gives access to the SSM host
 
 #### Steps
-<<<<<<< HEAD
 1. Forward port 80 on camera to port 8023 on local machine. Assuming the ONVIF Server is running on port 80 on the remote host.
 2. Set environment variable `LOCALHOST_ENDPOINT` to `127.0.0.1:8023` by running `export LOCALHOST_ENDPOINT=127.0.0.1:8023`.
 3. Forward port 554 on camera to port 8024 on local machine. Assuming the RTSP Server is running on port 554 on the remote host.
 4. Set environment variable `RTSP_ENDPOINT` to `127.0.0.1:8024` by running `export RTSP_ENDPOINT=rtsp://127.0.0.1:8024/Ch1`.
-=======
-1. Forward port 80 on camera to port 8023 on local machine.
-2. Set environment variable `LOCALHOST_ENDPOINT` to `127.0.0.1:8023` by running `export LOCALHOST_ENDPOINT=127.0.0.1:8023`
-3. Forward port 5554 on camera to port 8024 on local machine.
-4. Set environment variable `RTSP_ENDPOINT` to `127.0.0.1:8024` by running `export RTSP_ENDPOINT=rtsp://127.0.0.1:8024/Ch1`
->>>>>>> 38690676
 
 ### Running from Cargo
 
